--- conflicted
+++ resolved
@@ -1,600 +1,589 @@
-# NEAR NFT tutorial
-
-
-## Introduction
-
-[Non-Fungible Tokens] are unique records of ownership on the blockchain.  Usually an NFT is tied to something interesting and rare, such as an artwork, a concert ticket, a collectable cat, a domain name, or a real physical object.  NFTs can be bought, sold, given away, and can even be minted or destroyed, depending on the rules of the contract.  [Cryptokitties] and [SuperRare] are two popular examples of Ethereum-based NFTs. We can implement NFTs just as easily on NEAR.
-
-In this tutorial we will issue a new species of NFT: the CryptoFlarn, a single-celled organism with unique DNA.  Our smart contract will allow Flarns to be created, collected and traded on the NEAR blockchain.
-
-### About NFT standards:
-
-There are many standards for NFTs!  However the most widely supported by far is the [ERC721] standard, which defines how NFTs can be created and transfered among other things. This standard works well, but like all the ERC standards it is defined only for the Ethereum blockchain.  ERC721 may be portable to NEAR once [NEAR EVM] emulation is available, but for now, the NEAR team has created an NFT reference implementation that uses a different NFT standard: [NEP-4], which is defined in a language-independent way that is more compatible with NEAR.  
-
-NEP-4 is a very simple standard that does the bare minimum required to support ownership and transfer of NFTs, but it includes the possibility of delegating authority to other users or to other smart contracts.  This is a powerful feature, because it means that future enhancements might be added by cross-contract calls with another, smarter contract, instead of having to upgrade the contract we write today.  Other NFT projects on NEAR are already beginning to support NEP-4, so it's a good short-term choice.
-
-### About Rust:
-
-In the NEAR Pathway, the smart contract was written in AssemblyScript, which was then compiled to WebAssembly (WASM) to run in the blockchain.  However, NEAR smart contracts can also be written in [Rust], a C-like language for server applications that has become popular for its built-in safety checks that help avoid bugs.  Rust also features a robust testing infrastructure, copious on-line documentation, and a compiler that tries its best to help you fix any errors it finds.  
-
-The NEAR team recommends using Rust for any smart contracts of a financial nature, and their reference implementation of NEP-4 NFTs is written in Rust.  So we will start with that reference implementation, and add some useful features. 
-
-### Prerequisites:
-
-If you have completed the NEAR Pathway, you should have already taken care of these prerequisites.  For this tutorial you must:
-* Install node.js and npm [(see Tutorial 1)](https://learn.figment.io/network-documentation/near/tutorials/1.-connecting-to-a-near-node-using-datahub)
-* Create an accout on the NEAR testnet [(see Tutorial 2)](https://learn.figment.io/network-documentation/near/tutorials/2.-creating-your-first-near-account-using-the-sdk)
-* Install the NEAR CLI [(also in Tutorial 2)](https://learn.figment.io/network-documentation/near/tutorials/2.-creating-your-first-near-account-using-the-sdk)
-
-## Installing The Toolchain
-
-Before we can start working on the Rust contract, we need to install a few more tools.
-
-### rustup
-
-[rustup.rs] provides Rust installers for Unix and Windows platforms.  If you're using Unix, run the following command to install `rustup`, the Rust meta-installer:
-
-```
-curl --proto '=https' --tlsv1.2 -sSf https://sh.rustup.rs | sh
-```
-
-This will also download and install `rustc`, the Rust compiler, and `cargo`, the Rust package manager. The installer will also add `$HOME/.cargo/bin` to your `PATH` environment variable.
-
-(If you're using Windows, download and run the executable Rust installer from [rustup.rs].  The rest of this tutorial is written for a Unix environment, but the steps are essentially the same under Windows.)
-
-Next we need to tell Rust to compile WebAssembly output (WASM) for the NEAR VM.  If your `rust` toolchain is missing the WASM components, the compiler will report an error similar to this one:
-
-```
-error[E0463]: can't find crate for `core`
-  |
-  = note: the `wasm32-unknown-unknown` target may not be installed
-```
-
-Run this command to add the WASM target to the Rust toolchain:
-
-```
-rustup target add wasm32-unknown-unknown
-```
-
-### yarn
-
-If you haven't already, we need to install the `yarn` package manager.  The example code we're working with uses `yarn` as its build tool.  Run this  command to install `yarn`:
-
-```
-npm i -g yarn
-```
-
-If that all worked, you're ready to develop smart contracts in Rust.
-
-### Cloning the NEAR NFT repo
-
-In this tutorial we'll modify NEAR's NFT example code from the NEAR repository on Github. On Unix, run these commands in the `bash` shell to clone that repo and install its requirements:
-
-```
-git clone https://github.com/near-examples/NFT
-cd NFT
-yarn install
-```
-
-This repo contains NFT examples in both AssemblyScript and Rust, plus support files and documentation.  All the files we need for our smart contract live in the subdirectory `contracts/rust`
-
-### Add Rust packages with Cargo
-
-Rust includes an extensive ecosystem of support libraries (called [Crates]), and a package manager called Cargo to help you use them.  To create our NFT Flarns, we're going to add a few crates to this repo's Cargo manifest.  
-
-Edit the file `contracts/rust/Cargo.toml`, and replace the entire contents with this:
-
-```toml
-[package]
-name = "nep4-rs"
-version = "0.1.0"
-authors = ["NEAR Inc <hello@near.org>"]
-edition = "2018"
-
-[lib]
-crate-type = ["cdylib", "rlib"]
-
-[dependencies]
-serde = { version = "1.0", features = ["derive"] }
-serde_json = "1.0.60"
-near-sdk = "2.0.0"
-borsh = "0.7.1"
-wee_alloc = "0.4.5"
-rand = "0.7.3"
-rand_chacha = "0.2.2"
-rand_seeder = "0.2.1"
-
-[profile.release]
-codegen-units = 1
-# Tell `rustc` to optimize for small code size.
-opt-level = "z"
-lto = true
-debug = false
-panic = "abort"
-# Opt into extra safety checks on arithmetic operations https://stackoverflow.com/a/64136471/249801
-overflow-checks = true
-```
-
-We've only made one change to the original file: in the `[dependencies]` section we've added the `rand`, `rand_chacha` and `rand_seeder` crates.  Together they'll provide a random number generator that we will use to generate the unique DNA of our Flarns.
-
-### Test the compiler
-
-Every time the rust compiler runs it checks `Cargo.toml` for recent changes.  If it finds any, Cargo will automatically download those crates, build them, and cache them for future use.  
-
-Lets run `cargo` manually now, to be sure we didn't make any typos in the manifest.  Type the following at the command line:
-
-```
-cargo verify-project --manifest-path contracts/rust/Cargo.toml
-``` 
-
-If there are no errors in the file, you should see this result in JSON format:
-
-```
-{"success":"true"}
-```
-
-Cargo is a powerful and important companion to Rust, and the `cargo` command has many options.  But this repo comes with pre-made build targets that will let us use `yarn` as our build tool, and `yarn` will use `cargo` under the hood. So that was the last time we'll run `cargo` directly. 
-Instead, let's use `yarn` to make sure the contract in this repo is working before we modify it.  To build the example, enter this command in the shell:
-
-```
-yarn build:rs
-```
-
-Because this is our first build, Cargo and Rust will download and build all the dependencies.  If might take some time.  When it's finished, you should see something like this at the end of the output:
-
-```
-/Users/alice/NFT/contracts/rust
-   Compiling nep4-rs v0.1.0 (/Users/alice/NFT/contracts/rust)
-    Finished release [optimized] target(s) in 6.10s
-✨  Done in 6.42s.
-```
-
-We can also run all of the included unit tests with this command:
-
-```
-yarn test:unit:rs
-```
-
-The unit test output is messy, but at the end you should see a summary of results.
-
-```
-test result: ok. 10 passed; 0 failed; 0 ignored; 0 measured; 0 filtered out
-```
-
-If you see `test result: ok`, all is well.
-
-## Getting to know a Rust Contract
-
-The Rust smart contract that we will modify is at `contracts/rust/src/lib.rs`.  Open that file in your editor.  We'll visit all the sections, and make a few important additions.
-
-### Preamble
-
-The first section is some boilerplate that imports useful features and configures the Rust compiler. 
-
-```rust
-#![deny(warnings)]
-
-use borsh::{BorshDeserialize, BorshSerialize};
-use near_sdk::collections::UnorderedMap;
-use near_sdk::collections::UnorderedSet;
-use near_sdk::{env, near_bindgen, AccountId};
-
-#[global_allocator]
-static ALLOC: wee_alloc::WeeAlloc = wee_alloc::WeeAlloc::INIT;
-```
-
-### The NEP-4 Interface
-
-Next comes a block labeled `pub trait NEP4`. This defines the API that we'll be able to use to interact with the smart contract.  A Trait in Rust is similar to an interface in Java or C++: it defines an API, but doesn't implement it.  The API here is the API for NFTs defined in the NEP-4 standard.  These 6 API methods allow a client to 
-
-* Look up a token's owner, 
-* Transfer a token between owners, 
-* Assign or revoke token-transfer rights to another user
-
-```rust
-/// This trait provides the baseline of functions as described at:
-/// https://github.com/nearprotocol/NEPs/blob/nep-4/specs/Standards/Tokens/NonFungibleToken.md
-pub trait NEP4 {
-    // Grant the access to the given `accountId` for the given `tokenId`.
-    // Requirements:
-    // * The caller of the function (`predecessor_id`) should have access to the token.
-    fn grant_access(&mut self, escrow_account_id: AccountId);
-
-    // Revoke the access to the given `accountId` for the given `tokenId`.
-    // Requirements:
-    // * The caller of the function (`predecessor_id`) should have access to the token.
-    fn revoke_access(&mut self, escrow_account_id: AccountId);
-
-    // Transfer the given `tokenId` to the given `accountId`. Account `accountId` becomes the new owner.
-    // Requirements:
-    // * The caller of the function (`predecessor_id`) should have access to the token.
-    fn transfer_from(&mut self, owner_id: AccountId, new_owner_id: AccountId, token_id: TokenId);
-
-    // Transfer the given `tokenId` to the given `accountId`. Account `accountId` becomes the new owner.
-    // Requirements:
-    // * The caller of the function (`predecessor_id`) should be the owner of the token. Callers who have
-    // escrow access should use transfer_from.
-    fn transfer(&mut self, new_owner_id: AccountId, token_id: TokenId);
-
-    // Returns `true` or `false` based on caller of the function (`predecessor_id) having access to the token
-    fn check_access(&self, account_id: AccountId) -> bool;
-
-    // Get an individual owner by given `tokenId`.
-    fn get_token_owner(&self, token_id: TokenId) -> String;
-}
-
-/// The token ID type is also defined in the NEP
-pub type TokenId = u64;
-pub type AccountIdHash = Vec<u8>;
-```
-
-### Blockchain storage
-
-After the `trait` definition is the declaration of the contract's main data structure, `NonFungibleTokenBasic`.  Each of the methods in the NEP-4 trait will be implemented for that structure. It uses two `UnorderedMap`s to manage the ownership of our NFTs: `token_to_account` remembers the owner of each token, and `account_gives_access` remembers who has been granted transfer access by whom.  
-`near_sdk::collections::UnorderedMap` is a custom hashmap implementation from the NEAR SDK, that's cheaper and more efficient to run on the chain than the standard hashmap provided by Rust, but is otherwise the same. `near_sdk::collections::UnorderedSet` is a similar structure, but simpler: it's just a set of keys, with no duplicates allowed.
-
-```rust
-// Begin implementation
-#[near_bindgen]
-#[derive(BorshDeserialize, BorshSerialize)]
-pub struct NonFungibleTokenBasic {
-    pub token_to_account: UnorderedMap<TokenId, AccountId>,
-    pub account_gives_access: UnorderedMap<AccountIdHash, UnorderedSet<AccountIdHash>>, // Vec<u8> is sha256 of account, makes it safer and is how fungible token also works
-    pub owner_id: AccountId,
-}
-```
-
-### Customize metadata
-
-That's technically everything our contract needs to manage the ownership of a set of Non-Fungible Token IDs.  But so far these token IDs don't refer to anything but themselves.  They have no metadata!  
-
-Every type of NFT needs to define some metadata, to describe the individual interesting things being tracked: the name of a CryptoKitty, the title and author of an artwork, the date of a virtual ticketed event, or whatever else the NFT represents.  In fact, most NFTs are mostly metadata. So let's enhance this contract to store the metadata of each unique Flarn. 
-
-Add the following lines of Rust code right beneath the comment that says `// Begin implementation`:
-
-```rust
-// Begin implementation
-use near_sdk::serde::Serialize;
-#[derive(Serialize, BorshDeserialize, BorshSerialize)]
-pub struct Flarn {
-    pub dna: u64,
-}
-```
-
-This `Flarn` structure defines a minimal metadata for each CryptoFlarn: a single `dna` record that can be initialized with a unique random value. This is a very simple example, but consider that all of the variations we can see between individual CryptoKitties are derived from a similar block of random data, also called `dna`!
-
-(The `#[derive]` attribute gives our Flarn the `BorschSerialize` trait, which lets the contract convert Flarns to a raw bytestream for storage and retrieval on NEAR.  Notice we didn't have to implement anything there, we just asked the compiler to figure it out for us.  [Derived traits] are a handy feature of Rust!  We're also using a related trait, `Serialize`, which lets the contract send Flarns over the network.) 
-
-Next, we will update the definition of `NonFungibleTokenBasic` with one extra line of Rust. We'll add an `UnorderedMap` called `token_to_flarn` which will hold all the Flarn records in our smart contract.  
-
-```rust
-#[near_bindgen]
-#[derive(BorshDeserialize, BorshSerialize)]
-pub struct NonFungibleTokenBasic {
-    pub token_to_account: UnorderedMap<TokenId, AccountId>,
-    pub account_gives_access: UnorderedMap<AccountIdHash, UnorderedSet<AccountIdHash>>, // Vec<u8> is sha256 of account, makes it safer and is how fungible token also works
-    pub owner_id: AccountId,
-    pub token_to_flarn: UnorderedMap<TokenId, Flarn>,  // <-- ADD THIS LINE
-}
-```
-
-Finally, add one line of Rust to the initializer for `NonFungibleTokenBasic`, so our flarns will be initialized when the smart contract is deployed to the blockchain :
-
-```rust
-#[near_bindgen]
-impl NonFungibleTokenBasic {
-    #[init]
-    pub fn new(owner_id: AccountId) -> Self {
-        assert!(env::is_valid_account_id(owner_id.as_bytes()), "Owner's account ID is invalid.");
-        assert!(!env::state_exists(), "Already initialized");
-        Self {
-            token_to_account: UnorderedMap::new(b"token-belongs-to".to_vec()),
-            account_gives_access: UnorderedMap::new(b"gives-access".to_vec()),
-            owner_id,
-            token_to_flarn: UnorderedMap::new(b"gives-flarn".to_vec()),  // <-- ADD THIS LINE 
-        }
-    }
-}
-```
-
-### Browse the rest
-
- After the initializer for `NonFungibleTokenBasic` comes the implementaiton of the six API methods that make up the NEP4 trait. That's a big block of code. It won't all make sense if you're new to Rust, but parts of it may resemble other programming languages you know.  
- 
- Fortunately, we won't need to change anything in this section.  If you do browse through it, you might notice:
-
-* Methods in an `impl` block access their private instance of `NonFungibleTokenBasic` through an argument called `self`, similar to `this` in Javascript.
-* Rust has an unusual `Some`/`None` construct for handling exceptions.
-* Mutable variables are declared with the `mut` keyword; variables without `mut` are immutable by default.
-* Only one or two lines near the end of each method actually modify our data. Most of this code deals with access control.
-* The imported global `env` contains the ID of the NEAR user calling the contract, plus various other useful tidbits.
-
-```rust
-#[near_bindgen]
-impl NEP4 for NonFungibleTokenBasic {
-    fn grant_access(&mut self, escrow_account_id: AccountId) {
-        let escrow_hash = env::sha256(escrow_account_id.as_bytes());
-        let predecessor = env::predecessor_account_id();
-        let predecessor_hash = env::sha256(predecessor.as_bytes());
-
-        let mut access_set = match self.account_gives_access.get(&predecessor_hash) {
-            Some(existing_set) => {
-                existing_set
-            },
-            None => {
-                UnorderedSet::new(b"new-access-set".to_vec())
-            }
-        };
-        access_set.insert(&escrow_hash);
-        self.account_gives_access.insert(&predecessor_hash, &access_set);
-    }
-
-    fn revoke_access(&mut self, escrow_account_id: AccountId) {
-        let predecessor = env::predecessor_account_id();
-        let predecessor_hash = env::sha256(predecessor.as_bytes());
-        let mut existing_set = match self.account_gives_access.get(&predecessor_hash) {
-            Some(existing_set) => existing_set,
-            None => env::panic(b"Access does not exist.")
-        };
-        let escrow_hash = env::sha256(escrow_account_id.as_bytes());
-        if existing_set.contains(&escrow_hash) {
-            existing_set.remove(&escrow_hash);
-            self.account_gives_access.insert(&predecessor_hash, &existing_set);
-            env::log(b"Successfully removed access.")
-        } else {
-            env::panic(b"Did not find access for escrow ID.")
-        }
-    }
-
-    fn transfer(&mut self, new_owner_id: AccountId, token_id: TokenId) {
-        let token_owner_account_id = self.get_token_owner(token_id);
-        let predecessor = env::predecessor_account_id();
-        if predecessor != token_owner_account_id {
-            env::panic(b"Attempt to call transfer on tokens belonging to another account.")
-        }
-        self.token_to_account.insert(&token_id, &new_owner_id);
-    }
-
-    fn transfer_from(&mut self, owner_id: AccountId, new_owner_id: AccountId, token_id: TokenId) {
-        let token_owner_account_id = self.get_token_owner(token_id);
-        if owner_id != token_owner_account_id {
-            env::panic(b"Attempt to transfer a token from a different owner.")
-        }
-
-        if !self.check_access(token_owner_account_id) {
-            env::panic(b"Attempt to transfer a token with no access.")
-        }
-        self.token_to_account.insert(&token_id, &new_owner_id);
-    }
-
-    fn check_access(&self, account_id: AccountId) -> bool {
-        let account_hash = env::sha256(account_id.as_bytes());
-        let predecessor = env::predecessor_account_id();
-        if predecessor == account_id {
-            return true;
-        }
-        match self.account_gives_access.get(&account_hash) {
-            Some(access) => {
-                let predecessor = env::predecessor_account_id();
-                let predecessor_hash = env::sha256(predecessor.as_bytes());
-                access.contains(&predecessor_hash)
-            },
-            None => false
-        }
-    }
-
-    fn get_token_owner(&self, token_id: TokenId) -> String {
-        match self.token_to_account.get(&token_id) {
-            Some(owner_id) => owner_id,
-            None => env::panic(b"No owner of the token ID specified")
-        }
-    }
-}
-```
-
-### Make NFTs Mintable
-
-After those NEP4 methods, there's a few more methods added to `NonFungibleTokenBasic` which aren't part of the NEP4 standard.  For instance, because NEP4 doesn't say anything about how NFTs are created, this example contains a `mint_token()` method that can create them on demand.  `mint_token()` takes two arguments: a token ID and an owner ID.  
-
-Let's modify `mint_token()` to mint our flarns.  We'll import the random number generator that we added to the manifest earlier, and use it to initialize each new flarn's DNA with a random 64-bit value.
-
-Replace the entire block underneath `/// Methods not in the strict scope of the NFT spec` with this code:
-
-```rust
-/// Methods not in the strict scope of the NFT spec (NEP4)
-#[near_bindgen]
-impl NonFungibleTokenBasic {
-    /// Creates a token for owner_id, doesn't use autoincrement, fails if id is taken
-    pub fn mint_token(&mut self, owner_id: String, token_id: TokenId) {
-        // make sure that only the owner can call this funtion
-        self.only_owner();
-        // Since Map doesn't have `contains` we use match
-        let token_check = self.token_to_account.get(&token_id);
-        if token_check.is_some() {
-            env::panic(b"Token ID already exists.")
-        }
-        // No token with that ID exists, mint and add token to data structures
-        self.token_to_account.insert(&token_id, &owner_id);
-
-        // Generate random Flarn DNA:
-        use rand::prelude::*;
-        use rand_chacha::ChaCha8Rng;
-        use rand_seeder::{Seeder};
-        let mut rng: ChaCha8Rng = Seeder::from(env::random_seed()).make_rng();
-        let new_flarn = Flarn {dna: rng.gen()};
-        self.token_to_flarn.insert(&token_id, &new_flarn);
-    }
-
-    /// helper function determining contract ownership
-    fn only_owner(&mut self) {
-        assert_eq!(env::predecessor_account_id(), self.owner_id, "Only contract owner can call this method.");
-    }
-
-    /// Added method: get the metadata for a token
-    pub fn get_token_meta(&self, token_id: TokenId) -> Flarn {
-        match self.token_to_flarn.get(&token_id) {
-            Some(flarn) => flarn,
-            None => env::panic(b"Missing metadata.")
-        }
-    }
-}
-```
-
-We've changed two things here:
-* We added code in `mint_token()` to create a new Flarn metadata record, fill its dna with random data, and save that to our metadata hash
-* We've added a new contract method `token_to_meta()` to return a token's metadata when we pass its ID
-
-That's the end of the smart contract. The rest of the code in this file is unit tests.
-
-### Add a test
-
-In Rust, unit tests usually live in the same file as the code being tested, wrapped in a `mod tests` block, and decorated with `#[test]` attributes that show the compiler where to find each test.  It's a good practice to write at least one test for every new feature we add.  Let's add a test for our new `token_to_meta()` method.
-
-Scroll to the bottom of `lib.rs`.  The very last line in the file has just one closing bracket.  Replace that entire line (including the final  bracket) with this block of code (including the final bracket):
-
-```rust
-    #[test]
-    fn token_to_meta() {
-        // Make an instance of the contract, and set up a test context
-        let context = get_context(robert(), 0);
-        testing_env!(context);
-        let mut contract = NonFungibleTokenBasic::new(robert());
-        // Mint a token
-        contract.mint_token(mike(), 19u64);
-        // Get the token's metadata
-        let metadata = contract.get_token_meta(19u64);
-        // check that the DNA contains a value:
-        assert!(metadata.dna != 0, "DNA not set.");
-    }
-} 
-```
-
-### Check our work
-
-Now that we've added some code, let's try building and testing again, and see if we broke anything.  As before, type this command to build the project:
-
-```
-yarn build:rs
-```
-
-If you have made any errors, the compiler should give you a detailed explanation.  Since you've copied and pasted everything from this tutorial, it's probably just typos.  But if you can't fix it with the compiler's help, replace the entire lib.rs file with [this version](https://github.com/figment-networks/tutorials/tree/main/near/6_NFT/contracts/rust/src/lib.rs), which contains all the changes we've made so far. 
-
-Once that's building correctly, try running the unit tests:
-
-```
-yarn test:unit:rs
-```
-
-You'll see that there are now 11 unit tests running, and they should all pass.
-
-(After running the unit tests Yarn will try to run documentation tests -- but there aren't any here. That's why you'll see some output about `running 0 tests`.  You can ignore that part.)
-
-```
-(output)
-```
-
-## Deploying and using the contract
-
-We can use the NEAR CLI to deploy this contract, and to test that it's working.  Run this command to deploy the contract you just built:
-
-```
-near dev-deploy out/nep4_rs.wasm 
-```
-
-The output will show details of the deployment transaction, and the ID of the test NEAR account that the CLI auto-generated for you.  It should look something like this:
-
-```
-Starting deployment. Account id: dev-1607722059840-7354752, node: https://rpc.testnet.near.org, helper: https://helper.testnet.near.org, file: out/nep4_rs.wasm
-Transaction Id DanbgVsY3VCsQMh2zQvAGKuYWe1WFBuwsJo2oMti5QkC
-To see the transaction in the transaction explorer, please open this url in your browser
-https://explorer.testnet.near.org/transactions/DanbgVsY3VCsQMh2zQvAGKuYWe1WFBuwsJo2oMti5QkC
-Done deploying to dev-1607722059840-7354752
-```
-
-The provided link will give you complete details about the deployment in the NEAR Explorer.
-
-[ screenshot ](https://github.com/figment-networks/datahub-learn/tree/master/.gitbook/assets/screenshot-near-rust-tut.png)
-
-<<<<<<< HEAD
-It's important to mention here that the NEAR CLI can create a test user and deploy a test contract in one step.  Both users and contracts will have IDs that look something like `dev-nnnnnnnnn-nnnnn`, where the `n`s are replaced by digits.  If you've never run the NEAR CLI before, the ID of the test contract may be the same as the ID of the test user!  This can be slightly confusing, but just remember that these are two IDs. They may look the same, but one refers to a user and the other to a smart contract.
-
-Make a note of the account ID and the contract ID now. We'll use them in the next few steps.  The first line of output (`Starting deployment ...`) gives the account ID, and the last line (`Done deploying ...`) gives the contract ID.  If they're the same, that's fine.
-
-### Initialize the contract
-
-Our NFT smart contract is now deployed on NEAR!  Let's use the CLI to test this interface. 
-First, we we need to call the `new()` method of 'NonFungibleTokenBasic', to initialize the contract's storage.  If we call any other method before that, we'll get an error.  The 'new' method takes one argument, the accountID of the contract owner.  We can use the test account ID created in the previous step.  
-=======
-In this step, the Near CLI created a new user account on the testnet and deployed the contract in that account.  Make a note of that new Account ID, which looks something like `dev-nnnnnnnnn-nnnnn`, where the `n`s are replaced by digits.
-
-### Initialize the contract
-
-Our NFT smart contract is now deployed in Near!  Let's use the CLI to test this interface. 
->>>>>>> a9f93eea
-
-### contract arguments
-First, we we need to call our contract's `new()` method, to initialize the blockchain data store.  If we call any other method before that, we'll get an error.  The 'new' method takes one argument, `owner_id`, the accountID of the user who will be allowed to mint new Flarns from this contract.
-
-### CLI arguments
-To call that `new()` method from the CLI, run this command, replacing `CALLER-ID`, `RECEIVER-ID` and `OWNER-ID`  with the test account ID you got from the previous step.  (Here, `CALLER-ID` is the account the Near CLI will use to make the call, `RECEIVER-ID` is the account where the contract is deployed, and `OWNER-ID` is the account that the contract will authorize to mint Flarns. For this test, we'll use the same account in all three roles.)
-
-```
-near call --accountId CALLER-ID RECEIVER-ID new '{"owner_id": "OWNER-ID"}'
-```
-
-The output should return a Transaction ID and a link to the NEAR Explorer:
-
-```
-Scheduling a call: dev-1607722059840-7354752.new({"owner_id": "dev-1607722059840-7354752"})
-Transaction Id 9PZZFWJUco7f33vJEjTbcjzsGhiigtYiSSyNh5FmJdNb
-To see the transaction in the transaction explorer, please open this url in your browser
-https://explorer.testnet.near.org/transactions/9PZZFWJUco7f33vJEjTbcjzsGhiigtYiSSyNh5FmJdNb
-```
-
-## Mint an NFT!
-
-Now we'll make a call to `mint_token()`.  We'll need a block of JSON containing the two arguments to that method: an ID for the token, which can be any integer, and an account ID of the token's first owner.  We'll use the same test account ID as before, and give `1234` as a token ID.  
-
-Run this at your command line, again substituting `CALLER-ID` and `RECEIVER-ID`:
-
-```
-near call --accountId CALLER-ID RECEIVER-ID mint_token '{ "token_id":1234, "owner_id": "CALLER-ID"}'
-```
-
-The output will look pretty similar to the output of the `new()` method.  Neither of those methods return any data.  But the new transaction ID and the explorer link should confirm for us that the token was minted.
-
-Still, we can be even more sure.  Let's fetch the metadata for our newly minted token and have a look at it.  Run this command, again replacing `ACCOUNT-ID` and `CONTRACT-ID`:
-
-```
-near view --accountId ACCOUNT-ID CONTRACT-ID get_token_meta '{"token_id":1234}'
-```
-
-The output is similar, but the last line contains the return value in JSON:
-
-```
-{ dna: 9932525801968679000 }
-```
-
-The actual number you see will be different from this, if the random number generator is good at generating random numbers.  But here is our NFT metadata, stored in the NEAR blockchain.
-
-## Conclusion
-
-You now have deployed an NFT smart contract on the NEAR testnet, and have minted one CryptoFlarn NFT.  From here you could use the CLI or the NEAR Javascript SDK to transfer ownership of that token, or to make more tokens.  NFT marketplaces are already under development on NEAR; when they support NEP-4, you'll be able to trade these tokens there.  If your next NFT project needs more complex metadata, you've seen how that can be added.
-
-The complete code for this tutorial can be found on [Github](https://github.com/figment-networks/tutorials/tree/main/near/6_NFT).
-
-## Next Steps
-
--- A React app to interact with the tokens?
--- Tokenomics: managing the gas and storage costs of NFTs, and exchanging NFTs for NEAR?
-
-[rustup.rs]:https://rustup.rs/
-[Non-Fungible Tokens]:https://en.wikipedia.org/wiki/Non-fungible_token
-[Cryptokitties]:https://www.cryptokitties.co/
-[SuperRare]:https://superrare.co/
-[ERC721]:https://eips.ethereum.org/EIPS/eip-721
-[NEP-4]:https://github.com/nearprotocol/NEPs/pull/4
-[NEAR EVM]:https://near.org/blog/running-ethereum-applications-on-near/
-[Derived traits]:https://doc.rust-lang.org/rust-by-example/trait/derive.html
-[Rust]:https://www.rust-lang.org/
-[Crates]:https://crates.io/
+# NEAR NFT tutorial
+
+
+## Introduction
+
+[Non-Fungible Tokens] are unique records of ownership on the blockchain.  Usually an NFT is tied to something interesting and rare, such as an artwork, a concert ticket, a collectable cat, a domain name, or a real physical object.  NFTs can be bought, sold, given away, and can even be minted or destroyed, depending on the rules of the contract.  [Cryptokitties] and [SuperRare] are two popular examples of Ethereum-based NFTs. We can implement NFTs just as easily on NEAR.
+
+In this tutorial we will issue a new species of NFT: the CryptoFlarn, a single-celled organism with unique DNA.  Our smart contract will allow Flarns to be created, collected and traded on the NEAR blockchain.
+
+### About NFT standards:
+
+There are many standards for NFTs!  However the most widely supported by far is the [ERC721] standard, which defines how NFTs can be created and transfered among other things. This standard works well, but like all the ERC standards it is defined only for the Ethereum blockchain.  ERC721 may be portable to NEAR once [NEAR EVM] emulation is available, but for now, the NEAR team has created an NFT reference implementation that uses a different NFT standard: [NEP-4], which is defined in a language-independent way that is more compatible with NEAR.  
+
+NEP-4 is a very simple standard that does the bare minimum required to support ownership and transfer of NFTs, but it includes the possibility of delegating authority to other users or to other smart contracts.  This is a powerful feature, because it means that future enhancements might be added by cross-contract calls with another, smarter contract, instead of having to upgrade the contract we write today.  Other NFT projects on NEAR are already beginning to support NEP-4, so it's a good short-term choice.
+
+### About Rust:
+
+In the NEAR Pathway, the smart contract was written in AssemblyScript, which was then compiled to WebAssembly (WASM) to run in the blockchain.  However, NEAR smart contracts can also be written in [Rust], a C-like language for server applications that has become popular for its built-in safety checks that help avoid bugs.  Rust also features a robust testing infrastructure, copious on-line documentation, and a compiler that tries its best to help you fix any errors it finds.  
+
+The NEAR team recommends using Rust for any smart contracts of a financial nature, and their reference implementation of NEP-4 NFTs is written in Rust.  So we will start with that reference implementation, and add some useful features. 
+
+### Prerequisites:
+
+If you have completed the NEAR Pathway, you should have already taken care of these prerequisites.  For this tutorial you must:
+* Install node.js and npm [(see Tutorial 1)](https://learn.figment.io/network-documentation/near/tutorials/1.-connecting-to-a-near-node-using-datahub)
+* Create an accout on the NEAR testnet [(see Tutorial 2)](https://learn.figment.io/network-documentation/near/tutorials/2.-creating-your-first-near-account-using-the-sdk)
+* Install the NEAR CLI [(also in Tutorial 2)](https://learn.figment.io/network-documentation/near/tutorials/2.-creating-your-first-near-account-using-the-sdk)
+
+## Installing The Toolchain
+
+Before we can start working on the Rust contract, we need to install a few more tools.
+
+### rustup
+
+[rustup.rs] provides Rust installers for Unix and Windows platforms.  If you're using Unix, run the following command to install `rustup`, the Rust meta-installer:
+
+```
+curl --proto '=https' --tlsv1.2 -sSf https://sh.rustup.rs | sh
+```
+
+This will also download and install `rustc`, the Rust compiler, and `cargo`, the Rust package manager. The installer will also add `$HOME/.cargo/bin` to your `PATH` environment variable.
+
+(If you're using Windows, download and run the executable Rust installer from [rustup.rs].  The rest of this tutorial is written for a Unix environment, but the steps are essentially the same under Windows.)
+
+Next we need to tell Rust to compile WebAssembly output (WASM) for the NEAR VM.  If your `rust` toolchain is missing the WASM components, the compiler will report an error similar to this one:
+
+```
+error[E0463]: can't find crate for `core`
+  |
+  = note: the `wasm32-unknown-unknown` target may not be installed
+```
+
+Run this command to add the WASM target to the Rust toolchain:
+
+```
+rustup target add wasm32-unknown-unknown
+```
+
+### yarn
+
+If you haven't already, we need to install the `yarn` package manager.  The example code we're working with uses `yarn` as its build tool.  Run this  command to install `yarn`:
+
+```
+npm i -g yarn
+```
+
+If that all worked, you're ready to develop smart contracts in Rust.
+
+### Cloning the NEAR NFT repo
+
+In this tutorial we'll modify NEAR's NFT example code from the NEAR repository on Github. On Unix, run these commands in the `bash` shell to clone that repo and install its requirements:
+
+```
+git clone https://github.com/near-examples/NFT
+cd NFT
+yarn install
+```
+
+This repo contains NFT examples in both AssemblyScript and Rust, plus support files and documentation.  All the files we need for our smart contract live in the subdirectory `contracts/rust`
+
+### Add Rust packages with Cargo
+
+Rust includes an extensive ecosystem of support libraries (called [Crates]), and a package manager called Cargo to help you use them.  To create our NFT Flarns, we're going to add a few crates to this repo's Cargo manifest.  
+
+Edit the file `contracts/rust/Cargo.toml`, and replace the entire contents with this:
+
+```toml
+[package]
+name = "nep4-rs"
+version = "0.1.0"
+authors = ["NEAR Inc <hello@near.org>"]
+edition = "2018"
+
+[lib]
+crate-type = ["cdylib", "rlib"]
+
+[dependencies]
+serde = { version = "1.0", features = ["derive"] }
+serde_json = "1.0.60"
+near-sdk = "2.0.0"
+borsh = "0.7.1"
+wee_alloc = "0.4.5"
+rand = "0.7.3"
+rand_chacha = "0.2.2"
+rand_seeder = "0.2.1"
+
+[profile.release]
+codegen-units = 1
+# Tell `rustc` to optimize for small code size.
+opt-level = "z"
+lto = true
+debug = false
+panic = "abort"
+# Opt into extra safety checks on arithmetic operations https://stackoverflow.com/a/64136471/249801
+overflow-checks = true
+```
+
+We've only made one change to the original file: in the `[dependencies]` section we've added the `rand`, `rand_chacha` and `rand_seeder` crates.  Together they'll provide a random number generator that we will use to generate the unique DNA of our Flarns.
+
+### Test the compiler
+
+Every time the rust compiler runs it checks `Cargo.toml` for recent changes.  If it finds any, Cargo will automatically download those crates, build them, and cache them for future use.  
+
+Lets run `cargo` manually now, to be sure we didn't make any typos in the manifest.  Type the following at the command line:
+
+```
+cargo verify-project --manifest-path contracts/rust/Cargo.toml
+``` 
+
+If there are no errors in the file, you should see this result in JSON format:
+
+```
+{"success":"true"}
+```
+
+Cargo is a powerful and important companion to Rust, and the `cargo` command has many options.  But this repo comes with pre-made build targets that will let us use `yarn` as our build tool, and `yarn` will use `cargo` under the hood. So that was the last time we'll run `cargo` directly. 
+Instead, let's use `yarn` to make sure the contract in this repo is working before we modify it.  To build the example, enter this command in the shell:
+
+```
+yarn build:rs
+```
+
+Because this is our first build, Cargo and Rust will download and build all the dependencies.  If might take some time.  When it's finished, you should see something like this at the end of the output:
+
+```
+/Users/alice/NFT/contracts/rust
+   Compiling nep4-rs v0.1.0 (/Users/alice/NFT/contracts/rust)
+    Finished release [optimized] target(s) in 6.10s
+✨  Done in 6.42s.
+```
+
+We can also run all of the included unit tests with this command:
+
+```
+yarn test:unit:rs
+```
+
+The unit test output is messy, but at the end you should see a summary of results.
+
+```
+test result: ok. 10 passed; 0 failed; 0 ignored; 0 measured; 0 filtered out
+```
+
+If you see `test result: ok`, all is well.
+
+## Getting to know a Rust Contract
+
+The Rust smart contract that we will modify is at `contracts/rust/src/lib.rs`.  Open that file in your editor.  We'll visit all the sections, and make a few important additions.
+
+### Preamble
+
+The first section is some boilerplate that imports useful features and configures the Rust compiler. 
+
+```rust
+#![deny(warnings)]
+
+use borsh::{BorshDeserialize, BorshSerialize};
+use near_sdk::collections::UnorderedMap;
+use near_sdk::collections::UnorderedSet;
+use near_sdk::{env, near_bindgen, AccountId};
+
+#[global_allocator]
+static ALLOC: wee_alloc::WeeAlloc = wee_alloc::WeeAlloc::INIT;
+```
+
+### The NEP-4 Interface
+
+Next comes a block labeled `pub trait NEP4`. This defines the API that we'll be able to use to interact with the smart contract.  A Trait in Rust is similar to an interface in Java or C++: it defines an API, but doesn't implement it.  The API here is the API for NFTs defined in the NEP-4 standard.  These 6 API methods allow a client to 
+
+* Look up a token's owner, 
+* Transfer a token between owners, 
+* Assign or revoke token-transfer rights to another user
+
+```rust
+/// This trait provides the baseline of functions as described at:
+/// https://github.com/nearprotocol/NEPs/blob/nep-4/specs/Standards/Tokens/NonFungibleToken.md
+pub trait NEP4 {
+    // Grant the access to the given `accountId` for the given `tokenId`.
+    // Requirements:
+    // * The caller of the function (`predecessor_id`) should have access to the token.
+    fn grant_access(&mut self, escrow_account_id: AccountId);
+
+    // Revoke the access to the given `accountId` for the given `tokenId`.
+    // Requirements:
+    // * The caller of the function (`predecessor_id`) should have access to the token.
+    fn revoke_access(&mut self, escrow_account_id: AccountId);
+
+    // Transfer the given `tokenId` to the given `accountId`. Account `accountId` becomes the new owner.
+    // Requirements:
+    // * The caller of the function (`predecessor_id`) should have access to the token.
+    fn transfer_from(&mut self, owner_id: AccountId, new_owner_id: AccountId, token_id: TokenId);
+
+    // Transfer the given `tokenId` to the given `accountId`. Account `accountId` becomes the new owner.
+    // Requirements:
+    // * The caller of the function (`predecessor_id`) should be the owner of the token. Callers who have
+    // escrow access should use transfer_from.
+    fn transfer(&mut self, new_owner_id: AccountId, token_id: TokenId);
+
+    // Returns `true` or `false` based on caller of the function (`predecessor_id) having access to the token
+    fn check_access(&self, account_id: AccountId) -> bool;
+
+    // Get an individual owner by given `tokenId`.
+    fn get_token_owner(&self, token_id: TokenId) -> String;
+}
+
+/// The token ID type is also defined in the NEP
+pub type TokenId = u64;
+pub type AccountIdHash = Vec<u8>;
+```
+
+### Blockchain storage
+
+After the `trait` definition is the declaration of the contract's main data structure, `NonFungibleTokenBasic`.  Each of the methods in the NEP-4 trait will be implemented for that structure. It uses two `UnorderedMap`s to manage the ownership of our NFTs: `token_to_account` remembers the owner of each token, and `account_gives_access` remembers who has been granted transfer access by whom.  
+`near_sdk::collections::UnorderedMap` is a custom hashmap implementation from the NEAR SDK, that's cheaper and more efficient to run on the chain than the standard hashmap provided by Rust, but is otherwise the same. `near_sdk::collections::UnorderedSet` is a similar structure, but simpler: it's just a set of keys, with no duplicates allowed.
+
+```rust
+// Begin implementation
+#[near_bindgen]
+#[derive(BorshDeserialize, BorshSerialize)]
+pub struct NonFungibleTokenBasic {
+    pub token_to_account: UnorderedMap<TokenId, AccountId>,
+    pub account_gives_access: UnorderedMap<AccountIdHash, UnorderedSet<AccountIdHash>>, // Vec<u8> is sha256 of account, makes it safer and is how fungible token also works
+    pub owner_id: AccountId,
+}
+```
+
+### Customize metadata
+
+That's technically everything our contract needs to manage the ownership of a set of Non-Fungible Token IDs.  But so far these token IDs don't refer to anything but themselves.  They have no metadata!  
+
+Every type of NFT needs to define some metadata, to describe the individual interesting things being tracked: the name of a CryptoKitty, the title and author of an artwork, the date of a virtual ticketed event, or whatever else the NFT represents.  In fact, most NFTs are mostly metadata. So let's enhance this contract to store the metadata of each unique Flarn. 
+
+Add the following lines of Rust code right beneath the comment that says `// Begin implementation`:
+
+```rust
+// Begin implementation
+use near_sdk::serde::Serialize;
+#[derive(Serialize, BorshDeserialize, BorshSerialize)]
+pub struct Flarn {
+    pub dna: u64,
+}
+```
+
+This `Flarn` structure defines a minimal metadata for each CryptoFlarn: a single `dna` record that can be initialized with a unique random value. This is a very simple example, but consider that all of the variations we can see between individual CryptoKitties are derived from a similar block of random data, also called `dna`!
+
+(The `#[derive]` attribute gives our Flarn the `BorschSerialize` trait, which lets the contract convert Flarns to a raw bytestream for storage and retrieval on NEAR.  Notice we didn't have to implement anything there, we just asked the compiler to figure it out for us.  [Derived traits] are a handy feature of Rust!  We're also using a related trait, `Serialize`, which lets the contract send Flarns over the network.) 
+
+Next, we will update the definition of `NonFungibleTokenBasic` with one extra line of Rust. We'll add an `UnorderedMap` called `token_to_flarn` which will hold all the Flarn records in our smart contract.  
+
+```rust
+#[near_bindgen]
+#[derive(BorshDeserialize, BorshSerialize)]
+pub struct NonFungibleTokenBasic {
+    pub token_to_account: UnorderedMap<TokenId, AccountId>,
+    pub account_gives_access: UnorderedMap<AccountIdHash, UnorderedSet<AccountIdHash>>, // Vec<u8> is sha256 of account, makes it safer and is how fungible token also works
+    pub owner_id: AccountId,
+    pub token_to_flarn: UnorderedMap<TokenId, Flarn>,  // <-- ADD THIS LINE
+}
+```
+
+Finally, add one line of Rust to the initializer for `NonFungibleTokenBasic`, so our flarns will be initialized when the smart contract is deployed to the blockchain :
+
+```rust
+#[near_bindgen]
+impl NonFungibleTokenBasic {
+    #[init]
+    pub fn new(owner_id: AccountId) -> Self {
+        assert!(env::is_valid_account_id(owner_id.as_bytes()), "Owner's account ID is invalid.");
+        assert!(!env::state_exists(), "Already initialized");
+        Self {
+            token_to_account: UnorderedMap::new(b"token-belongs-to".to_vec()),
+            account_gives_access: UnorderedMap::new(b"gives-access".to_vec()),
+            owner_id,
+            token_to_flarn: UnorderedMap::new(b"gives-flarn".to_vec()),  // <-- ADD THIS LINE 
+        }
+    }
+}
+```
+
+### Browse the rest
+
+ After the initializer for `NonFungibleTokenBasic` comes the implementaiton of the six API methods that make up the NEP4 trait. That's a big block of code. It won't all make sense if you're new to Rust, but parts of it may resemble other programming languages you know.  
+ 
+ Fortunately, we won't need to change anything in this section.  If you do browse through it, you might notice:
+
+* Methods in an `impl` block access their private instance of `NonFungibleTokenBasic` through an argument called `self`, similar to `this` in Javascript.
+* Rust has an unusual `Some`/`None` construct for handling exceptions.
+* Mutable variables are declared with the `mut` keyword; variables without `mut` are immutable by default.
+* Only one or two lines near the end of each method actually modify our data. Most of this code deals with access control.
+* The imported global `env` contains the ID of the NEAR user calling the contract, plus various other useful tidbits.
+
+```rust
+#[near_bindgen]
+impl NEP4 for NonFungibleTokenBasic {
+    fn grant_access(&mut self, escrow_account_id: AccountId) {
+        let escrow_hash = env::sha256(escrow_account_id.as_bytes());
+        let predecessor = env::predecessor_account_id();
+        let predecessor_hash = env::sha256(predecessor.as_bytes());
+
+        let mut access_set = match self.account_gives_access.get(&predecessor_hash) {
+            Some(existing_set) => {
+                existing_set
+            },
+            None => {
+                UnorderedSet::new(b"new-access-set".to_vec())
+            }
+        };
+        access_set.insert(&escrow_hash);
+        self.account_gives_access.insert(&predecessor_hash, &access_set);
+    }
+
+    fn revoke_access(&mut self, escrow_account_id: AccountId) {
+        let predecessor = env::predecessor_account_id();
+        let predecessor_hash = env::sha256(predecessor.as_bytes());
+        let mut existing_set = match self.account_gives_access.get(&predecessor_hash) {
+            Some(existing_set) => existing_set,
+            None => env::panic(b"Access does not exist.")
+        };
+        let escrow_hash = env::sha256(escrow_account_id.as_bytes());
+        if existing_set.contains(&escrow_hash) {
+            existing_set.remove(&escrow_hash);
+            self.account_gives_access.insert(&predecessor_hash, &existing_set);
+            env::log(b"Successfully removed access.")
+        } else {
+            env::panic(b"Did not find access for escrow ID.")
+        }
+    }
+
+    fn transfer(&mut self, new_owner_id: AccountId, token_id: TokenId) {
+        let token_owner_account_id = self.get_token_owner(token_id);
+        let predecessor = env::predecessor_account_id();
+        if predecessor != token_owner_account_id {
+            env::panic(b"Attempt to call transfer on tokens belonging to another account.")
+        }
+        self.token_to_account.insert(&token_id, &new_owner_id);
+    }
+
+    fn transfer_from(&mut self, owner_id: AccountId, new_owner_id: AccountId, token_id: TokenId) {
+        let token_owner_account_id = self.get_token_owner(token_id);
+        if owner_id != token_owner_account_id {
+            env::panic(b"Attempt to transfer a token from a different owner.")
+        }
+
+        if !self.check_access(token_owner_account_id) {
+            env::panic(b"Attempt to transfer a token with no access.")
+        }
+        self.token_to_account.insert(&token_id, &new_owner_id);
+    }
+
+    fn check_access(&self, account_id: AccountId) -> bool {
+        let account_hash = env::sha256(account_id.as_bytes());
+        let predecessor = env::predecessor_account_id();
+        if predecessor == account_id {
+            return true;
+        }
+        match self.account_gives_access.get(&account_hash) {
+            Some(access) => {
+                let predecessor = env::predecessor_account_id();
+                let predecessor_hash = env::sha256(predecessor.as_bytes());
+                access.contains(&predecessor_hash)
+            },
+            None => false
+        }
+    }
+
+    fn get_token_owner(&self, token_id: TokenId) -> String {
+        match self.token_to_account.get(&token_id) {
+            Some(owner_id) => owner_id,
+            None => env::panic(b"No owner of the token ID specified")
+        }
+    }
+}
+```
+
+### Make NFTs Mintable
+
+After those NEP4 methods, there's a few more methods added to `NonFungibleTokenBasic` which aren't part of the NEP4 standard.  For instance, because NEP4 doesn't say anything about how NFTs are created, this example contains a `mint_token()` method that can create them on demand.  `mint_token()` takes two arguments: a token ID and an owner ID.  
+
+Let's modify `mint_token()` to mint our flarns.  We'll import the random number generator that we added to the manifest earlier, and use it to initialize each new flarn's DNA with a random 64-bit value.
+
+Replace the entire block underneath `/// Methods not in the strict scope of the NFT spec` with this code:
+
+```rust
+/// Methods not in the strict scope of the NFT spec (NEP4)
+#[near_bindgen]
+impl NonFungibleTokenBasic {
+    /// Creates a token for owner_id, doesn't use autoincrement, fails if id is taken
+    pub fn mint_token(&mut self, owner_id: String, token_id: TokenId) {
+        // make sure that only the owner can call this funtion
+        self.only_owner();
+        // Since Map doesn't have `contains` we use match
+        let token_check = self.token_to_account.get(&token_id);
+        if token_check.is_some() {
+            env::panic(b"Token ID already exists.")
+        }
+        // No token with that ID exists, mint and add token to data structures
+        self.token_to_account.insert(&token_id, &owner_id);
+
+        // Generate random Flarn DNA:
+        use rand::prelude::*;
+        use rand_chacha::ChaCha8Rng;
+        use rand_seeder::{Seeder};
+        let mut rng: ChaCha8Rng = Seeder::from(env::random_seed()).make_rng();
+        let new_flarn = Flarn {dna: rng.gen()};
+        self.token_to_flarn.insert(&token_id, &new_flarn);
+    }
+
+    /// helper function determining contract ownership
+    fn only_owner(&mut self) {
+        assert_eq!(env::predecessor_account_id(), self.owner_id, "Only contract owner can call this method.");
+    }
+
+    /// Added method: get the metadata for a token
+    pub fn get_token_meta(&self, token_id: TokenId) -> Flarn {
+        match self.token_to_flarn.get(&token_id) {
+            Some(flarn) => flarn,
+            None => env::panic(b"Missing metadata.")
+        }
+    }
+}
+```
+
+We've changed two things here:
+* We added code in `mint_token()` to create a new Flarn metadata record, fill its dna with random data, and save that to our metadata hash
+* We've added a new contract method `token_to_meta()` to return a token's metadata when we pass its ID
+
+That's the end of the smart contract. The rest of the code in this file is unit tests.
+
+### Add a test
+
+In Rust, unit tests usually live in the same file as the code being tested, wrapped in a `mod tests` block, and decorated with `#[test]` attributes that show the compiler where to find each test.  It's a good practice to write at least one test for every new feature we add.  Let's add a test for our new `token_to_meta()` method.
+
+Scroll to the bottom of `lib.rs`.  The very last line in the file has just one closing bracket.  Replace that entire line (including the final  bracket) with this block of code (including the final bracket):
+
+```rust
+    #[test]
+    fn token_to_meta() {
+        // Make an instance of the contract, and set up a test context
+        let context = get_context(robert(), 0);
+        testing_env!(context);
+        let mut contract = NonFungibleTokenBasic::new(robert());
+        // Mint a token
+        contract.mint_token(mike(), 19u64);
+        // Get the token's metadata
+        let metadata = contract.get_token_meta(19u64);
+        // check that the DNA contains a value:
+        assert!(metadata.dna != 0, "DNA not set.");
+    }
+} 
+```
+
+### Check our work
+
+Now that we've added some code, let's try building and testing again, and see if we broke anything.  As before, type this command to build the project:
+
+```
+yarn build:rs
+```
+
+If you have made any errors, the compiler should give you a detailed explanation.  Since you've copied and pasted everything from this tutorial, it's probably just typos.  But if you can't fix it with the compiler's help, replace the entire lib.rs file with [this version](https://github.com/figment-networks/tutorials/tree/main/near/6_NFT/contracts/rust/src/lib.rs), which contains all the changes we've made so far. 
+
+Once that's building correctly, try running the unit tests:
+
+```
+yarn test:unit:rs
+```
+
+You'll see that there are now 11 unit tests running, and they should all pass.
+
+(After running the unit tests Yarn will try to run documentation tests -- but there aren't any here. That's why you'll see some output about `running 0 tests`.  You can ignore that part.)
+
+```
+(output)
+```
+
+## Deploying and using the contract
+
+We can use the NEAR CLI to deploy this contract, and to test that it's working.  Run this command to deploy the contract you just built:
+
+```
+near dev-deploy out/nep4_rs.wasm 
+```
+
+The output will show details of the deployment transaction, and the ID of the test NEAR account that the CLI auto-generated for you.  It should look something like this:
+
+```
+Starting deployment. Account id: dev-1607722059840-7354752, node: https://rpc.testnet.near.org, helper: https://helper.testnet.near.org, file: out/nep4_rs.wasm
+Transaction Id DanbgVsY3VCsQMh2zQvAGKuYWe1WFBuwsJo2oMti5QkC
+To see the transaction in the transaction explorer, please open this url in your browser
+https://explorer.testnet.near.org/transactions/DanbgVsY3VCsQMh2zQvAGKuYWe1WFBuwsJo2oMti5QkC
+Done deploying to dev-1607722059840-7354752
+```
+
+The provided link will give you complete details about the deployment in the NEAR Explorer.
+
+[ screenshot ](https://github.com/figment-networks/datahub-learn/tree/master/.gitbook/assets/screenshot-near-rust-tut.png)
+
+In this step, the CLI created a new user account on the testnet and deployed the contract in that account.  Make a note of that new Account ID, which looks something like `dev-nnnnnnnnn-nnnnn`, where the `n`s are replaced by digits.
+
+### Initialize the contract
+
+Our NFT smart contract is now deployed on NEAR!  Let's use the CLI to test this interface. 
+
+### contract arguments
+First, we we need to call our contract's `new()` method, to initialize the blockchain data store.  If we call any other method before that, we'll get an error.  The 'new' method takes one argument, `owner_id`, the accountID of the user who will be allowed to mint new Flarns from this contract.
+
+### CLI arguments
+To call that `new()` method from the CLI, run this command, replacing `CALLER-ID`, `RECEIVER-ID` and `OWNER-ID`  with the test account ID you got from the previous step.  (Here, `CALLER-ID` is the account the CLI will use to make the call, `RECEIVER-ID` is the account where the contract is deployed, and `OWNER-ID` is the account that the contract will authorize to mint Flarns. For this test, we'll use the same account in all three roles.)
+
+```
+near call --accountId CALLER-ID RECEIVER-ID new '{"owner_id": "OWNER-ID"}'
+```
+
+The output should return a Transaction ID and a link to the NEAR Explorer:
+
+```
+Scheduling a call: dev-1607722059840-7354752.new({"owner_id": "dev-1607722059840-7354752"})
+Transaction Id 9PZZFWJUco7f33vJEjTbcjzsGhiigtYiSSyNh5FmJdNb
+To see the transaction in the transaction explorer, please open this url in your browser
+https://explorer.testnet.near.org/transactions/9PZZFWJUco7f33vJEjTbcjzsGhiigtYiSSyNh5FmJdNb
+```
+
+## Mint an NFT!
+
+Now we'll make a call to `mint_token()`.  We'll need a block of JSON containing the two arguments to that method: an ID for the token, which can be any integer, and an account ID of the token's first owner.  We'll use the same test account ID as before, and give `1234` as a token ID.  
+
+Run this at your command line, again substituting `CALLER-ID` and `RECEIVER-ID`:
+
+```
+near call --accountId CALLER-ID RECEIVER-ID mint_token '{ "token_id":1234, "owner_id": "CALLER-ID"}'
+```
+
+The output will look pretty similar to the output of the `new()` method.  Neither of those methods return any data.  But the new transaction ID and the explorer link should confirm for us that the token was minted.
+
+Still, we can be even more sure.  Let's fetch the metadata for our newly minted token and have a look at it.  Run this command, again replacing `ACCOUNT-ID` and `CONTRACT-ID`:
+
+```
+near view --accountId ACCOUNT-ID CONTRACT-ID get_token_meta '{"token_id":1234}'
+```
+
+The output is similar, but the last line contains the return value in JSON:
+
+```
+{ dna: 9932525801968679000 }
+```
+
+The actual number you see will be different from this, if the random number generator is good at generating random numbers.  But here is our NFT metadata, stored in the NEAR blockchain.
+
+## Conclusion
+
+You now have deployed an NFT smart contract on the NEAR testnet, and have minted one CryptoFlarn NFT.  From here you could use the CLI or the NEAR Javascript SDK to transfer ownership of that token, or to make more tokens.  NFT marketplaces are already under development on NEAR; when they support NEP-4, you'll be able to trade these tokens there.  If your next NFT project needs more complex metadata, you've seen how that can be added.
+
+The complete code for this tutorial can be found on [Github](https://github.com/figment-networks/tutorials/tree/main/near/6_NFT).
+
+## Next Steps
+
+-- A React app to interact with the tokens?
+-- Tokenomics: managing the gas and storage costs of NFTs, and exchanging NFTs for NEAR?
+
+[rustup.rs]:https://rustup.rs/
+[Non-Fungible Tokens]:https://en.wikipedia.org/wiki/Non-fungible_token
+[Cryptokitties]:https://www.cryptokitties.co/
+[SuperRare]:https://superrare.co/
+[ERC721]:https://eips.ethereum.org/EIPS/eip-721
+[NEP-4]:https://github.com/nearprotocol/NEPs/pull/4
+[NEAR EVM]:https://near.org/blog/running-ethereum-applications-on-near/
+[Derived traits]:https://doc.rust-lang.org/rust-by-example/trait/derive.html
+[Rust]:https://www.rust-lang.org/
+[Crates]:https://crates.io/