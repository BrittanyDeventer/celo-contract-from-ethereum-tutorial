--- conflicted
+++ resolved
@@ -5,20 +5,16 @@
 # You Can Have Your STAKE and Trade It Too
 
 ## Show Me the Money: You Can Have Your STAKE and Trade It Too
-<<<<<<< HEAD
-
-Plain old vanilla staking is a great way to earn more NEAR, but their are some trade-offs to be aware of. One of the main 
-=======
 Plain old vanilla staking is a great way to earn more NEAR, but there are some trade-offs to be aware of. One of the main 
->>>>>>> 63a88ee7
 trade-offs is that the staked NEAR is locked because it is effectively put up as collateral to help secure the NEAR network. 
 We can do better than that by unlocking its value. The [STAKE][1] contract unlocks the value stored in the staked NEAR by 
 transferring it into a [fungible token][3]. You can now have your STAKE and trade it too.
 
 In this tutorial we'll learn about how staking works on NEAR. We'll see how the STAKE token unlocks value. We'll then
 apply what we learned from the [fungible token][3] tutorial and implement the fungible token core NEP-141 standard in my
-favorite programming language, Rust. We will take it step by step and divide it up into design and coding phases. Finally, 
-we'll take the STAKE contract for a test drive and give you a chance to earn some NEAR. There's a lot to cover, so let's get started ...
+favorite programming language, Rust. We will take it step by step and divide it up into 3 phases - design, coding, and last 
+but not least, testing. Finally, we'll take the STAKE contract for a test drive and give you a chance to earn some 
+NEAR. There's a lot to cover, so let's get started ...
 
 ## NEAR Staking 101
 
@@ -27,19 +23,13 @@
 The NEAR protocol is a Proof-of-Stake (PoS) blockchain. Those who participate in staking to help secure the blockchain 
 network earn staking rewards paid in NEAR tokens. There are two ways to participate:
 
-#### As a Validator
-
-[Validators][21] are responsible for running and operating the validator nodes that are actively producing blocks and must
+#### As a **Validator**
+Validators are responsible for running and operating the validator nodes that are actively producing blocks and must
 come to a stake-weighted consensus about the valid state of the chain. On NEAR, the number of validator nodes per shard
 is limited (currently 100 per shard). Anyone can submit a proposal to become a validator, but validator seats are auctioned
 off to the highest bidders, i.e., those that who stake the most NEAR.
 
-<<<<<<< HEAD
-#### As a Delegator
-
-=======
 #### As a **Delegator**
->>>>>>> 63a88ee7
 Anyone can earn staking rewards by delegating their NEAR tokens to a validator through a [staking pool][2] contract.
 
 Here's how it works:
@@ -75,32 +65,22 @@
 However, we'll save that for future tutorials. For now, we'll stay focused on how the STAKE token implements [NEP-141][3].
 
 ## Why Rust for Smart Contracts
-
 Rust's website sums it up in 3 words: performance, reliability, and productivity. For me it's a no-brainer. Over the past
 20+ years, I have used many programming languages, and [Rust][5] is the clear winner for me. For five years running, Rust has 
 also been voted by developers as the [most loved language][4] on stackoverflow for good reason. It is becoming the preferred 
-language of choice for the crypto space (NEAR is written in Rust) because it is a perfect fit to build highly performant, 
-reliable, and secure blockchain software. On NEAR, for any serious or more complex smart contracts, especially within 
-the DeFi space, I strongly encourage and recommend Rust to you. 
-
-## NEAR Rust SDK
-
-<<<<<<< HEAD
-For developing NEAR smart contracts, you will need to learn to use the [NEAR Rust SDK][7]. I link to the latest and greatest 
-tagged version on github because:
-- It provides a few features that are not yet released via crates.io to reduce boilerplate
-=======
+language of choice for the crypto space because it is a perfect fit to build highly performant, reliable, and secure 
+blockchain software. On NEAR, for any serious or more complex smart contracts, especially within the DeFi space, I 
+strongly encourage and recommend Rust to you. 
+
 To develop NEAR smart contracts, you will need to learn to use the [NEAR Rust SDK][7]. I personally link to the latest
 and greatest tagged version on github because:
 - it provides a few features that are not yet released via crates.io to reduce boilerplate
->>>>>>> 63a88ee7
   - `#[private]` macro for callbacks
   - `PanicOnDefault` used to derive `Default` implementation that panics. This is a helpful macro in case the contract is 
      required to be initialized with either `#[init]` or `#[init_once]`.
-  - Better unit testing support
-- For simulation testing support
-
-Below is how I link the project directly to a tagged version of the NEAR Rust SDK on github:
+  - better unit testing support
+- for simulation testing support
+
 **Cargo.toml**
 ```toml
 [dependencies]
@@ -109,13 +89,11 @@
 [dev-dependencies]
 near-sdk-sim = { git = "https://github.com/near/near-sdk-rs",  tag = "2.4.0" }
 ```
-That's pretty cool because if you are eager to start using using new features then you don't need to wait until the crate 
-is published to https://crates.io.
 - **NOTE**: to view the corresponding Rust docs, you will need to clone the above git projects and generate the Rust
 docs locally.
-  
+
+
 ## Show Me the Design
-
 To keep the code clean we will first design the interfaces separate from the implementation. The contract API will be defined
 explicitly via an interface. In Rust, interfaces are called [traits][6]. The design approach will be to leverage Rust strongly
 typed system to model the domain. The [NEP-141][3] standard defined the API using the lowest common denominator to keep the
@@ -131,25 +109,25 @@
 **TransferReceiver** interface for cross-contract calls. 
 
 **FungibleToken** trait
-- Specifies the core fungible token API
-- Instead of using native String types, I use specific domain type wrappers for `TokenAmount`, `Memo`, and `TransferCallMessage`
-  - This leaves absolutely zero ambiguity in the code and enables the domain model to be encoded into the type system. You
+- specifies the core fungible token API
+- instead of using native String types, I use specific domain type wrappers for `TokenAmount`, `Memo`, and `TransferCallMessage`
+  - this leaves absolutely zero ambiguity in the code and enables the domain model to be encoded into the type system. You
     may think this is overkill for something so simple, but my advice is to never take shortcuts. If you are going to do
     something, then do it right in the first place. In addition, the beauty of Rust's zero cost abstractions, is that we 
     can leverage the type system for zero runtime costs (if done right).
   
 **TransferReceiver** trait
-- Represents the contract API required by the transfer receiver contract
+- represents the contract API required by the transfer receiver contract
 
 **ResolveTransferCall** trait
-- Specifies the **private** callback interface used as part of the transfer call workflow
-- The key word here to notice is **private** - it means that even though the function is exposed on the contract, only 
+- specifies the **private** callback interface used as part of the transfer call workflow
+- the key word here to notice is **private** - it means that even though the function is exposed on the contract, only 
   the contract itself is allowed to call the function. If any other account tries to call the private function, then it should fail. 
 - **NOTE**: the callback function signature is not explicitly defined by the FT standard (NEP-141). I am presenting to you
   my implementation, but you may choose to name your callback whatever you want
 
 ## Show Me the Code
-You can refer to the full [source code][22] on github. I will be reviewing the most important parts of the code below.
+You can refer to the full source code on github. I will be reviewing the most important parts of the code below.
 
 We start by implementing the core fungible token interface on the contract:
 ```rust
@@ -159,11 +137,11 @@
 }
 ```
 - [near_bindgen][9] generates the smart contract compatible with the NEAR blockchain at the WASM level
-- The above reads as `StakeTokenContract` implements the `FungibleToken`  interface
+- the above reads as `StakeTokenContract` implements the `FungibleToken`  interface
 
 Now we'll walk through each of the core contract API functions. For those of you who are Rust gurus or seasoned developers, 
-please bear with me ... We will be pointing out Rust idioms and coding best practices that may seem obvious. Because we will 
-be seeing actual Rust code for the first time, Rust idioms and coding practices will be described in more detail so 
+please bear with me ... I will be pointing out Rust idioms and coding best practices that may seem obvious. Because I am 
+showing actual Rust code for the first time, I will describe these Rust idioms and coding practices in more detail so 
 that you can become familiar with my coding style. In future tutorials, I will assume this knowledge.
 
 ```rust
@@ -200,14 +178,14 @@
 - `_memo` - the STAKE contract has no use for memo, and thus tells the rust compiler that it will not be used by using a naming
   convention, i.e., by prefixing the name with an `_`. The rust compiler is very strict and disciplined. By default, it 
   will emit warnings for any sign of something possibly wrong with the code. 
-- The first thing the code does is perform some checks:
-  - It checks to make sure exactly 1 yoctoNEAR is attached
-  - It checks that the transfer amount is not zero
-  - By this point in the code the `receiver_id` has already been validated by NEAR SDK
-- Let's keep the contract function code as clean and readable as possible. The goal is to be able to read the code 
+- the first thing the code does is perform some checks:
+  - it checks to make sure exactly 1 yoctoNEAR is attached
+  - it checks that the transfer amount is not zero
+  - by this point in the code the `receiver_id` has already been validated by NEAR SDK
+- I like to keep the contract function code as clean and readable as possible. The goal is to be able to read the code 
   and easily understand the business logic. Implementation details or boilerplate should be separated out into other functions.
   If you come back to the code in 6 months and can't understand it or is hard to follow, then it's time to refactor and clean it up. 
-- Converting the token amount to `YoctoStake` is specific to the STAKE token business logic. The code is expecting the 
+- converting the token amount to `YoctoStake` is specific to the STAKE token business logic. The code is expecting the 
   transfer amount to be specified in yocto scale - yoctoSTAKE is the smallest unit for the STAKE token, just like yoctoNEAR
   is the smallest unit for NEAR. That's a bit off topic ... we'll revist this in future tutorials
 - NEP-141 requires that the accounts involved in the transfer must both be registered. The `predecessor_registered_account()`
@@ -216,16 +194,14 @@
 - `sender.apply_near_credit(1.into())` - remember the sender was required to attach 1 yoctoNEAR to the function call. How
   the attached deposit is handled is not defined in the standard. In the STAKE contract, every registered account has a NEAR
   balance. Thus, the contract will credit the yoctoNEAR to the sender account (because 1 yoctoNEAR is not zero).
-- The transfer amount is debited from the sender and then credited to the receiver
-- In order to commit the transfer to the blockchain, we must remember to persist the state change to storage. Both the sender
+- the transfer amount is debited from the sender and then credited to the receiver
+- in order to commit the transfer to the blockchain, we must remember to persist the state change to storage. Both the sender
   and receiver accounts are saved to storage.
-
-{% hint style="info" %}
-#### Best Practices
-1. You should always use [ValidAccountId][10] as the contract function argument type
-2. Contract API function should be easy to read to understand the business logic
-3. Remember to commit contract state changes to storage
-{% endhint %}
+  
+> #### Best Practices
+> 1. You should always use [ValidAccountId][10] as the contract function argument type
+> 2. Contract API function should be easy to read to understand the business logic
+> 3. Remember to commit contract state changes to storage
 
 ```rust
  #[payable]
@@ -262,21 +238,21 @@
 
 ![](../../../../.gitbook/assets/oysterpack-near-stake-token-transfer-call.png)
 
-- Transfer call workflow will first transfer the tokens - it simply delegates to `ft_transfer()` as we saw above
-- Then it composes the async transfer call workflow using the [Promise][11] abstraction provided by the NEAR Rust SDK
-  - The Promise that is returned is not executed as part of the current block. The NEAR runtime will schedule 
+- transfer call workflow will first transfer the tokens - it simply delegates to `ft_transfer()` as we saw above
+- then it composes the async transfer call workflow using the [Promise][11] abstraction provided by the NEAR Rust SDK
+  - the Promise that is returned is not executed as part of the current block. The NEAR runtime will schedule 
     the Promise to run async and kickoff the workflow in the next block. It will be executed on the shard that hosts the 
     receiver account. Once the `ft_on_transfer` call completes on the receiver account, then the NEAR runtime will
     capture its output data and provide it as input data for the `ft_resolve_transfer_call`. The callback will be 
     scheduled in the next block to run on the shard that hosts the STAKE token contract.
-  - With cross contract calls gas considerations need to be taken into account. The FT standard states that `ft_transfer_call`
+  - with cross contract calls gas considerations need to be taken into account. The FT standard states that `ft_transfer_call`
     must pass along all unused gas to the receiver contract. Technically speaking that is not possible. We can approximately
     pass along the unused gas. Getting gas right in cross contract calls requires experimentation. The approach I use is to
     measure the gas consumption on the callback by temporarily relaxing the private constraint. This enables me to invoke 
     the function directly and measure the gas consumption. The STAKE contract provides an operator interface to enable
     the operator to configure the gas usage for cross contract calls.  This is beyond the scope of this tutorial, but worth
     mentioning. Checkout the `ft_on_transfer_gas()` and `resolve_transfer_gas()` methods in the source code for details.
-- The code uses what's called the high level cross contract pattern provided by NEAR Rust SDK. It works as follows:
+- the code uses what's called the high level cross contract pattern provided by NEAR Rust SDK. It works as follows:
 
 The remote function calls are declared as rust traits and annotated with the `#[ext_contract]` attribute. This attribute
 will be used to generate the low level code to invoke the remote call on the external contract. For each external
@@ -309,17 +285,15 @@
 
 Each module function that is generated for the external contract appends arguments required to make the remote contract
 function call that is required by the NEAR protocol:
-- Contract account ID
-- How much NEAR to attach to the function call
-- How prepaid gas to supply to the function call
-
-{% hint style="info" %}
-#### Side Topic ... 
-Something to be aware of is that the high level cross contract approach works well for simple cross contract calls - 
-as in this case. However, you may need to reach down to use the lower level cross contract approach because you
-require more robust error handling, or your use case requires batched transactions, etc. We'll explore this topic in 
-future tutorials.
-{% endhint %}
+- contract account ID
+- how much NEAR to attach to the function call
+- how prepaid gas to supply to the function call
+
+> #### Side Topic ... 
+> Something to be aware of is that the high level cross contract approach works well for simple cross contract calls - 
+> as in this case. However, you may need to reach down to use the lower level cross contract approach because you
+> require more robust error handling, or your use case requires batched transactions, etc. We'll explore this topic in 
+> future tutorials. 
 
 #### How Promises work on NEAR
 On NEAR, think of [promises][11] as a way to compose **actions** to run asynchronously on remote contracts. I use the 
@@ -333,17 +307,6 @@
 error handling, then the contract must schedule a callback that is triggered when the remote function call completes. 
 We used [Promise::then][12] to connect the two function calls and compose them into the transfer call workflow. 
 
-<<<<<<< HEAD
-{% hint style="info" %}
-#### NEAR Promises Considerations:
-
-1. Promises are always run async. 
-2. In order to handle promise results, the contract must schedule a callback.
-3. There are no global transactions that spans across contracts. Think of each contract function call always being executed 
-   in its own separate transaction. If contract state needs to be rolled back because a downstream promise failed, then
-   the contract is responsible to rollback the contract state in the form of a compensating transaction.
-{% endhint %}
-=======
 >#### Remember this about NEAR Promises:
 >
 > 1. Promises always run async. 
@@ -351,9 +314,8 @@
 > 3. There are no global transactions that spans across contracts. Think of each contract function call always being executed 
 >   in its own separate transaction. If contract state needs to be rolled back because a downstream promise failed, then
 >   the contract is responsible to rollback the contract state in the form of a compensating transaction.
->>>>>>> 63a88ee7
-
-Let's bring it home:
+
+Let's bring it home ...
 ```rust
 #[near_bindgen]
 impl ResolveTransferCall for StakeTokenContract {
@@ -443,6 +405,318 @@
 API to handle the promise result, which requires us to manually deserialize the result:
 `serde_json::from_slice(&result).expect("unused token amount")`
 
+## Show Me the Tests
+Testing smart contracts is crucial because once contracts are deployed in a **permissionless** manner, the contract code
+cannot be upgraded. Permissionless means that the contract has no access keys which would permit the code to be changed.
+In other words, once the contract is deployed and stripped of all access keys, its code and interface will never change.
+To be considered truly permissionless, the code requires audit to make sure there is no hidden code that would be able 
+to add access keys later on or redeploy the contract - but that is a whole other topic. 
+
+There are multiple types of tests:
+
+1. Unit tests
+2. Local simulation tests
+3. Integration tests using deployed contracts on testnet
+
+All three types of tests are crucial. However, in order to not turn this tutorial into a novel, we'll save simulation
+and integration tests for future tutorials. Don't worry, we'll keep it as short as possible, but if you want to dive deeper,
+the full test suite is on github. I'll focus on the most interesting parts related to unit testing cross-contract calls.
+
+... another reason I love Rust is because it comes with batteries included with robust support for [testing][14]. 
+
+### How I structure unit tests
+I create one test module per contract function, e.g., 
+
+```rust
+#[cfg(test)]
+mod test_transfer {
+  // tests
+}
+
+#[cfg(test)]
+mod test_transfer_call {
+  // tests
+}
+
+#[cfg(test)]
+mod test_resolve_transfer_call {
+  // tests
+}
+```
+
+Unit tests are written following the [Arrange-Act-Assert][15] test pattern, e.g., 
+```rust
+#[test]
+pub fn transfer_ok() {
+    // Arrange
+    // TODO: setup the test
+  
+    // Act
+    // TODO: execute the code to test
+  
+    // Assert
+    // TODO: check the test results
+}
+```
+
+My goal here is to cover the basics to get you started and point you in the right direction. The [STAKE][1] project has a 
+ton of tests, and there's nothing better than having actual real code to reference.
+
+### NEAR Rust SDK Unit Testing Support
+These are the 3 key ingredients every contract unit test requires:
+
+1. **VMContext** - provided by the NEAR Rust SDK - it provides the context for contract execution
+2. Contract instance
+3. NEAR account used to execute the contract functions
+
+In the STAKE project there is a [test_utils][20] module that you may find useful. I'll call out what's most interesting
+and relevant to our current discussion - see the source code on github for full details.
+
+In the STAKE project, the first thing each contract unit test does is create a **TestContext** to get the 3 key ingredients:
+```rust
+pub struct TestContext<'a> {
+    pub contract: StakeTokenContract,
+    pub account_id: &'a str,
+    pub context: VMContext,
+}
+```
+- TestContext is simply a wrapper that collects what is needed to test the contract
+
+Knowing how to work with the VMContext provided by the NEAR Rust SDK is half the battle. It will be  worth your time to 
+familiarize yourself and become comfortable working with it. The basic pattern to work with the VMContext is:
+1. Clone the VMContext
+2. Modify the VMContext to setup the test
+3. Update the testing env with the new VMContext
+4. Execute contract function
+
+For example:
+```rust
+#[test]
+pub fn ok_with_refund_gt_transfer_amount() {
+  // Arrange
+  let mut test_ctx = TestContext::with_registered_account();            // initial TestContext contains VMContext
+  let contract = &mut test_ctx.contract;
+
+  let sender_id = test_ctx.account_id;
+  let receiver_id = "receiver.near";
+
+  // register receiver account
+  {
+    let mut context = test_ctx.context.clone();                         // clone the VMContext
+    context.predecessor_account_id = receiver_id.to_string();           // modify the VMContext
+    context.attached_deposit = YOCTO;
+    testing_env!(context);                                              // Update the testing env with the new VMContext
+    contract.register_account();                                        // Execute contract function
+  }
+
+  ...
+}
+```
+
+### Unit testing cross-contract calls
+The title is a little misleading because technically you can't unit test cross contract calls for technical reasons
+discussed above. To test cross contract calls locally, you would use simulation tests. However, simulation tests also
+has its limitations for more complex workflows. Ultimately, you will need to run integration tests on testnet to fully 
+test more complex cross-contract workflows ... but I digress ...
+
+Try to test as much as possible with unit tests because they run the fastest and give the quickest feedback. Unit tests 
+allow us to verify that the expected cross-contract workflows are setup correctly.
+
+Let's take a look at the happy case scenario for the `ft_transfer_call`:
+```rust
+#[test]
+pub fn transfer_ok() {
+  // Arrange
+  let mut test_ctx = TestContext::with_registered_account();                            
+  let contract = &mut test_ctx.contract;
+
+  let sender_id = test_ctx.account_id;
+  let receiver_id = "receiver.near";
+
+  // register receiver account
+  {
+    let mut context = test_ctx.context.clone();
+    context.predecessor_account_id = receiver_id.to_string();
+    context.attached_deposit = YOCTO;
+    testing_env!(context);
+    contract.register_account();
+  }
+
+  assert!(contract.account_registered(to_valid_account_id(sender_id)));
+  assert!(contract.account_registered(to_valid_account_id(receiver_id)));
+
+  assert_eq!(contract.ft_total_supply(), 0.into());
+  assert_eq!(
+    contract.ft_balance_of(to_valid_account_id(sender_id)),
+    0.into()
+  );
+  assert_eq!(
+    contract.ft_balance_of(to_valid_account_id(receiver_id)),
+    0.into()
+  );
+
+  // credit the sender with STAKE
+  let mut sender = contract.registered_account(sender_id);
+  let total_supply = YoctoStake(100 * YOCTO);
+  sender.apply_stake_credit(total_supply);
+  contract.total_stake.credit(total_supply);
+  contract.save_registered_account(&sender);
+
+  // Act - transfer with no memo
+  let mut context = test_ctx.context.clone();
+  context.predecessor_account_id = sender_id.to_string();
+  context.attached_deposit = 1; // 1 yoctoNEAR is required to transfer
+  testing_env!(context.clone());
+  let transfer_amount = 10 * YOCTO;
+  let msg = TransferCallMessage::from("pay");
+  contract.ft_transfer_call(
+    to_valid_account_id(receiver_id),
+    transfer_amount.into(),
+    msg.clone(),
+    None,
+  );
+
+  // Assert
+  
+  // check that the funds were transfered
+  assert_eq!(contract.ft_total_supply().value(), total_supply.value());
+  assert_eq!(
+    contract
+            .ft_balance_of(to_valid_account_id(sender_id))
+            .value(),
+    total_supply.value() - transfer_amount
+  );
+  assert_eq!(
+    contract
+            .ft_balance_of(to_valid_account_id(receiver_id))
+            .value(),
+    transfer_amount
+  );
+  let sender = contract.predecessor_registered_account();
+  assert_eq!(sender.near.unwrap().amount().value(), 1,
+             "expected the attached 1 yoctoNEAR for the transfer to be credited to the account's NEAR balance");
+  
+  // check that the Promise workflow is setup correctly for the transfer call
+  let receipts = deserialize_receipts();
+  assert_eq!(receipts.len(), 2);
+  {
+    let receipt = &receipts[0];
+    match &receipt.actions[0] {
+      Action::FunctionCall {
+        method_name,
+        args,
+        deposit,
+        gas,
+      } => {
+        assert_eq!(method_name, "ft_on_transfer");
+        assert_eq!(*deposit, 0);
+        let args: TransferCallArgs = serde_json::from_str(args).unwrap();
+        assert_eq!(args.sender_id, to_valid_account_id(sender_id));
+        assert_eq!(args.amount, transfer_amount.into());
+        assert_eq!(args.msg, msg);
+        assert!(*gas >= context.prepaid_gas - (TGAS * 35).value())
+      }
+      _ => panic!("expected `ft_on_transfer` function call"),
+    }
+  }
+  {
+    let receipt = &receipts[1];
+    match &receipt.actions[0] {
+      Action::FunctionCall {
+        method_name,
+        args,
+        deposit,
+        gas,
+      } => {
+        assert_eq!(method_name, "ft_resolve_transfer_call");
+        assert_eq!(*deposit, 0);
+        let args: ResolveTransferCallArgs = serde_json::from_str(args).unwrap();
+        assert_eq!(args.sender_id, to_valid_account_id(sender_id));
+        assert_eq!(args.receiver_id, to_valid_account_id(receiver_id));
+        assert_eq!(args.amount, transfer_amount.into());
+        assert_eq!(
+          *gas,
+          contract
+                  .config
+                  .gas_config()
+                  .callbacks()
+                  .resolve_transfer_gas()
+                  .value()
+        )
+      }
+      _ => panic!("expected `ft_on_transfer` function call"),
+    }
+  }
+}
+```
+The `ft_transfer_call` is expected to produce 2 function call action receipts for the cross-contract workflow. 
+The unit test is able to verify the following:
+- that the cross-contract workflow is setup correctly
+- that the correct amounts of gas is supplied to each function call
+- that the function call arguments are correct
+
+That's pretty cool for a unit test and it was made possible because NEAR Rust SDK exposed receipts for testing - see
+`deserialize_receipts()` for details on how to retrieve the receipts.
+
+Unit testing the callback is a bit more tricky because of the data dependencies ...
+```rust
+#[test]
+pub fn ok_zero_refund() {
+    // Arrange
+    let mut test_ctx = TestContext::with_registered_account();
+    let contract = &mut test_ctx.contract;
+
+    let sender_id = test_ctx.account_id;
+    let receiver_id = "receiver.near";
+
+    // register receiver account
+    {
+        let mut context = test_ctx.context.clone();
+        context.predecessor_account_id = receiver_id.to_string();
+        context.attached_deposit = YOCTO;
+        testing_env!(context);
+        contract.register_account();
+    }
+
+    set_env_with_promise_result(contract, promise_result_zero_refund);
+
+    // Act
+    let result = contract.ft_resolve_transfer_call(
+        to_valid_account_id(sender_id),
+        to_valid_account_id(receiver_id),
+        YOCTO.into(),
+    );
+
+    // Assert
+    match result {
+        PromiseOrValue::Value(refund_amount) => assert_eq!(refund_amount.value(), 0),
+        _ => panic!("expected value to be returned"),
+    }
+}
+
+/// used to inject PromiseResult into NEAR testing env
+pub fn set_env_with_promise_result( contract: &mut StakeTokenContract, promise_result: fn(u64) -> PromiseResult) {
+  pub fn promise_results_count() -> u64 {
+    1
+  }
+
+  contract.set_env(Env {
+    promise_results_count_: promise_results_count,
+    promise_result_: promise_result,
+  });
+}
+
+// used to inject a PromiseResult that provides the function call result for `TransferReceiver::ft_on_transfer`
+fn promise_result_zero_refund(_result_index: u64) -> PromiseResult {
+  PromiseResult::Successful(serde_json::to_vec(&TokenAmount::from(0)).unwrap())
+}
+```
+The key to making this work is the magic performed by `set_env_with_promise_result(contract, promise_result_zero_refund);`
+To summarize how this works, I proxied the Rust `env`. Instead of the contract using `env` provided by
+the NEAR Rust SDK directly, I wrapped it in order to be able to inject promise results into it - but only when the code
+is compiled in test mode. I leverage Rust conditional compilation feature to select which `env` to use. If the code is compiled
+in release mode, then it uses NEAR's provided `env`. Take a look at [lib.rs][16] to see exactly how I do that. If there any
+questions, feel free to post them on the tutorial.
 
 ## Show Me the Demo: Earn Some NEAR
 As a bonus, you can earn some NEAR by taking the STAKE token contract for a test drive on testnet and running through the 
@@ -490,12 +764,8 @@
 # check balance for transfer receiver contract - after transfer call
 near view $CONTRACT ft_balance_of --node_url $NEAR_NODE_URL --args "{\"account_id\":\"dev-1611907846758-1343432\"}"
 ```
-- **NOTE**: in case you wondering what **dev-1611907846758-1343432** is, it's a mock contract that implements the **TransferReceiver**
-  contract interface. The `near dev-deploy` CLI command was used to to deploy the contract, which automatically creates the
-  account and auto-generated the contract account ID. For those that are even more curious about the mock contract, the 
-  code is located within the same STAKE project: [ft-transfer-receiver-mock][23].
-
-## It's a wrap folks
+
+## It's a wrap folks...
 That was longer than expected, but time flies by when you are having fun. We learned about staking on NEAR and how you
 can earn staking rewards as a delegator. I went over, at a high level, how the STAKE contract unlocks value in your staked 
 NEAR by providing you with fungible tokens for your staked NEAR. We then implemented the Fungible Token Core Standard 
@@ -504,14 +774,11 @@
 up to unit test cross contract calls and callbacks. Finally, you got a chance to earn some NEAR while learning with us.
 I invite you to join the Figment and NEAR communities and embark on our common mission to take back the Internet together.
 
-## What's Next
-![](../../../../.gitbook/assets/oysterpack-testing-code-meme.jpg)
-
-Just kidding folks ... I didn't forget about testing. Testing was intentionally left out of this tutorial because it
-is a huge topic in itself that deserves full attention. I also didn't want to turn this tutorial into a novel 😄. In the next 
-tutorial, we'll be following up on how to test our smart contracts using the STAKE fungible token as an example. 
-
-The fun's just begun!
+## What's Next ...
+When I first introduced the Fungible Token Core Standard (NEP-141), I mentioned that was only a piece of the puzzle.
+Account registration and metadata are required for the full solution. The community has been busy working on the new
+[Account Registration Standard][19] and we have entered the finalization phase. In the next tutorial, I will present to 
+you the new Account Registration Standard API. The fun's just begun!
 
 [1]: https://github.com/oysterpack/oysterpack-near-stake-token
 [2]: https://github.com/near/core-contracts/tree/master/staking-pool
@@ -526,10 +793,10 @@
 [11]: https://docs.rs/near-sdk/2.0.1/near_sdk/struct.Promise.html
 [12]: https://docs.rs/near-sdk/2.0.1/near_sdk/struct.Promise.html#method.then
 [13]: https://datahub.figment.io/
+[14]: https://doc.rust-lang.org/book/ch11-00-testing.html
+[15]: https://automationpanda.com/2020/07/07/arrange-act-assert-a-pattern-for-writing-good-tests/
 [16]: https://github.com/oysterpack/oysterpack-near-stake-token/blob/main/contract/src/lib.rs
 [17]: https://learn.figment.io/network-documentation/near/tutorials/intro-pathway-write-and-deploy-your-first-near-smart-contract/1.-connecting-to-a-near-node-using-datahub#configure-environment
 [18]: https://github.com/near/near-cli
-[20]: https://github.com/oysterpack/oysterpack-near-stake-token/blob/main/contract/src/test_utils.rs
-[21]: https://docs.near.org/docs/validator/staking-overview#for-validators
-[22]: https://github.com/oysterpack/oysterpack-near-stake-token/blob/main/contract/src/contract/fungible_token.rs
-[23]: https://github.com/oysterpack/oysterpack-near-stake-token/tree/main/contract/ft-transfer-receiver-mock+[19]: https://github.com/near/NEPs/discussions/145#discussioncomment-297583
+[20]: https://github.com/oysterpack/oysterpack-near-stake-token/blob/main/contract/src/test_utils.rs