---
description: STAKE Fungible Token NEP-141 Rust Implementation
---

# You Can Have Your STAKE and Trade It Too

## You Can Have Your STAKE and Trade It Too

### Show Me the Money: You Can Have Your STAKE and Trade It Too

Plain old vanilla staking is a great way to earn more NEAR, but there are some trade-offs to be aware of. One of the main trade-offs is that the staked NEAR is locked because it is effectively put up as collateral to help secure the NEAR network. We can do better than that by unlocking its value. The [STAKE](https://github.com/oysterpack/oysterpack-near-stake-token) contract unlocks the value stored in the staked NEAR by transferring it into a [fungible token](2-fungible-token.md). You can now have your STAKE and trade it too.

In this tutorial, we'll learn about how staking works on NEAR. We'll see how the STAKE token unlocks value. We'll then apply what we learned from the [fungible token](2-fungible-token.md) tutorial and implement the fungible token core NEP-141 standard in my favorite programming language, Rust. We will take it step-by-step and divide it up into design and coding phases. Finally, we'll take the STAKE contract for a test drive and give you a chance to earn some NEAR. There's a lot to cover, so let's get started ...

### NEAR Staking 101

![](../../../../.gitbook/assets/oysterpack-near-stake-token-basic-staking.png)

The NEAR protocol is a Proof-of-Stake \(PoS\) blockchain. Those who participate in staking to help secure the blockchain network earn staking rewards paid in NEAR tokens. There are two ways to participate:

#### As a Validator

[Validators](https://docs.near.org/docs/validator/staking-overview#for-validators) are responsible for running and operating the validator nodes that are actively producing blocks and must come to a stake-weighted consensus about the valid state of the chain. On NEAR, the number of validator nodes per shard is limited \(currently 100 per shard\). Anyone can submit a proposal to become a validator, but validator seats are auctioned off to the highest bidders, i.e., those who stake the most NEAR.

#### As a Delegator

<<<<<<< HEAD
Anyone can earn staking rewards by delegating their NEAR tokens to a validator through a [staking pool][2] contract.
Here's how it works:
1. Each deployed staking pool contract instance is owned by a single validator.
2. Users deposit NEAR into the staking pool contract. Recall that validator seats are auctioned off to the highest bidder.
   Delegators pool their NEAR tokens with validators to help them win auction bids for validator seats. Staking rewards earned
   by the validator are shared with the delegator minus validator fees.
3. While delegated NEAR is deposited in the staking pool, it is effectively locked. While being staked, the delegated
   NEAR is owned by the staking pool contract (which is owned by the validator). Effectively, delegators are lending
   their NEAR to validators through the staking pool contract. Delegators' return on investment is their share of staking
   rewards - assuming the validator acquires a seat and does his job.
4. When delegators choose to withdraw their NEAR they must first unstake the NEAR tokens. The unstaked NEAR will remain locked
   within the staking pool for 4 epoch periods (2 days) before being eligible for withdrawal from the staking pool contract.

{% hint style="info" %}   
#### ATTENTION: How Unstaking Affects Withdrawals
One thing users need to be aware of and careful about is how the unstaking lock period functions in
the current version of the staking pool contract. Each time the user submits a request to unstake NEAR it
resets the lock period to 4 epochs (2 days). For example, if a user unstaked 1000 NEAR in epoch (1), then the 1000 NEAR
will be available for withdrawal in epoch (4). What happens if the user submits another request to unstake 1 NEAR
on epoch (3)? When you try to withdraw the 1000 NEAR in epoch (4), it is still locked because the lock period has
been reset and extended for all unstaked NEAR. The 1001 NEAR will then be available for withdrawal in epoch (7).
{% endhint %}
=======
Anyone can earn staking rewards by delegating their NEAR tokens to a validator through a [staking pool](https://github.com/near/core-contracts/tree/master/staking-pool) contract. Here's how it works: 1. Each deployed staking pool contract instance is owned by a single validator. 2. Users deposit NEAR into the staking pool contract. Recall that validator seats are auctioned off to the highest bidder. Delegators pool their NEAR tokens with validators to help them win auction bids for validator seats. Staking rewards earned by the validator are shared with the delegator minus validator fees. 3. While delegated NEAR is deposited in the staking pool, it is effectively locked. While being staked, the delegated NEAR is owned by the staking pool contract \(which is owned by the validator\). Effectively, delegators are lending their NEAR to validators through the staking pool contract. Delegators' return on investment is their share of staking rewards - assuming the validator acquires a seat and does his job. 4. When delegators choose to withdraw their NEAR they must first unstake the NEAR tokens. The unstaked NEAR will remain locked within the staking pool for 4 epoch periods \(2 days\) before being eligible for withdrawal from the staking pool contract.

* **ATTENTION**: One thing users need to be aware of and careful about is how the unstaking lock period functions in

  the current version of the staking pool contract. Each time the user submits a request to unstake NEAR it

  resets the lock period to 4 epochs \(2 days\). For example, if a user unstaked 1000 NEAR in epoch \(1\), then the 1000 NEAR

  will be available for withdrawal in epoch \(4\). What happens if the user submits another request to unstake 1 NEAR

  on epoch \(3\)? When you try to withdraw the 1000 NEAR in epoch \(4\), it is still locked because the lock period has

  been reset and extended for all unstaked NEAR. The 1001 NEAR will then be available for withdrawal in epoch \(7\).
>>>>>>> eb6dff2b

For more information on how staking works on NEAR see:

* [Economics in a Sharded Blockchain - Validators section](https://near.org/papers/economics-in-sharded-blockchain/#validators)
* [Is NEAR a delegated proof of stake network](https://docs.near.org/docs/faq/economics_faq#is-near-a-delegated-proof-of-stake-network)
* [Staking Orientation](https://docs.near.org/docs/validator/staking-overview)

## You Can Have Your STAKE and Trade It Too

![](../../../../.gitbook/assets/oysterpack-near-stake-token-STAKE-FT.png)

When you deposit NEAR into the STAKE token contract, it will delegate the NEAR to the staking pool for you. In return, you are issued STAKE tokens that grow in value via staking rewards issued through the staking pool contract. STAKE tokens unlock the value of the staked NEAR that is locked up by the staking pool contract by enabling the user to transfer the staked NEAR value to other accounts. The STAKE token contract adds even more value beyond letting you use staked NEAR as fungible tokens. However, we'll save that for future tutorials. For now, we'll stay focused on how the STAKE token implements [NEP-141](2-fungible-token.md).

### Why Rust for Smart Contracts

Rust's website sums it up in 3 words: performance, reliability, and productivity. For me it's a no-brainer. Over the past 20+ years, I have used many programming languages, and [Rust](https://www.rust-lang.org/) is the clear winner for me. For five years running, Rust has also been voted by developers as the [most loved language](https://insights.stackoverflow.com/survey/2020#technology-most-loved-dreaded-and-wanted-languages-loved) on Stackoverflow for good reason. It is becoming the preferred language of choice for the crypto space \(NEAR is written in Rust\) because it is a perfect fit to build highly performant, reliable, and secure blockchain software. On NEAR, for any serious or more complex smart contracts, especially within the DeFi space, I strongly encourage and recommend Rust to you.

### NEAR Rust SDK

To develop NEAR smart contracts, you will need to learn to use the [NEAR Rust SDK](https://crates.io/crates/near-sdk). I link to the latest and greatest tagged version on Github because:

* It provides a few features that are not yet released via crates.io to reduce boilerplate
  * `#[private]` macro for callbacks
  * `PanicOnDefault` used to derive `Default` implementation that panics. This is a helpful macro in case the contract is

    required to be initialized with either `#[init]` or `#[init_once]`.

  * Better unit testing support
* For simulation testing support

Below is how to link the project directly to a tagged version of the NEAR Rust SDK on Github: **Cargo.toml**

```text
[dependencies]
near-sdk = { git = "https://github.com/near/near-sdk-rs",  tag = "2.4.0" }

[dev-dependencies]
near-sdk-sim = { git = "https://github.com/near/near-sdk-rs",  tag = "2.4.0" }
```

That's pretty cool because if you are eager to start using new features then you don't need to wait until the crate is published to [https://crates.io](https://crates.io).

* **NOTE**: to view the corresponding Rust docs, you will need to clone the above git projects and generate the Rust

  docs locally.

### Show Me the Design

To keep the code clean we will first design the interfaces separate from the implementation. The contract API will be defined explicitly via an interface. In Rust, interfaces are called [traits](https://doc.rust-lang.org/book/ch10-02-traits.html). The design approach will be to leverage Rust strongly typed system to model the domain. The [NEP-141](2-fungible-token.md) standard defined the API using the lowest common denominator to keep the API programming language-neutral as much as possible. In doing so, we lost type safety. For example, numeric amounts were specified as `string` types. With Rust, we get type safety back. We will be working with a typed domain model that makes the code clear and precise.

![](../../../../.gitbook/assets/oysterpack-near-stake-token-FT-NEP-141.png)

* see [Rust code](https://github.com/oysterpack/oysterpack-near-stake-token/blob/main/contract/src/interface/fungible_token.rs) on Github

**StakeTokeContract** implements the **FungibaleToken** and **ResolveTransferCall** traits. It depends on the **TransferReceiver** interface for cross-contract calls.

**FungibleToken** trait

* Specifies the core fungible token API
* Instead of using native String types, I use specific domain type wrappers for `TokenAmount`, `Memo`, and `TransferCallMessage`
  * This leaves absolutely zero ambiguity in the code and enables the domain model to be encoded into the type system. You

    may think this is overkill for something so simple, but my advice is to never take shortcuts. If you are going to do

    something, then do it right in the first place. In addition, the beauty of Rust's zero-cost abstractions, is that we

    can leverage the type system for zero runtime costs \(if done right\).

**TransferReceiver** trait

* Represents the contract API required by the transfer receiver contract

**ResolveTransferCall** trait

* Specifies the **private** callback interface used as part of the transfer call workflow
* The keyword here to notice is **private** - it means that even though the function is exposed on the contract, only

  the contract itself is allowed to call the function. If any other account tries to call the private function, then it should fail.

* **NOTE**: the callback function signature is not explicitly defined by the FT standard \(NEP-141\). I am presenting to you

  my implementation, but you may choose to name your callback whatever you want

### Show Me the Code

You can refer to the full [source code](https://github.com/oysterpack/oysterpack-near-stake-token/blob/main/contract/src/contract/fungible_token.rs) on Github. I will be reviewing the most important parts of the code below.

We start by implementing the core fungible token interface on the contract:

```rust
#[near_bindgen]
impl FungibleToken for StakeTokenContract {
  // TODO
}
```

* [near\_bindgen](https://crates.io/crates/near-bindgen) generates the smart contract compatible with the NEAR blockchain at the WASM level
* The above reads as `StakeTokenContract` implements the `FungibleToken`  interface

Now we'll walk through each of the core contract API functions. For those of you who are Rust gurus or seasoned developers, please bear with me ... We will be pointing out Rust idioms and coding best practices that may seem obvious. Because we will be seeing actual Rust code for the first time, Rust idioms and coding practices will be described in more detail so that you can become familiar with my coding style. In future tutorials, I will assume this knowledge.

```rust
#[payable]
fn ft_transfer(
    &mut self,
    receiver_id: ValidAccountId,
    amount: TokenAmount,
    _memo: Option<Memo>,
) {
    assert_yocto_near_attached();
    assert_token_amount_not_zero(&amount);

    let stake_amount: YoctoStake = amount.value().into();

    let mut sender = self.predecessor_registered_account();
    self.claim_receipt_funds(&mut sender);
    sender.apply_stake_debit(stake_amount);
    // apply the 1 yoctoNEAR that was attached to the sender account's NEAR balance
    sender.apply_near_credit(1.into());

    let mut receiver = self.registered_account(receiver_id.as_ref());
    receiver.apply_stake_credit(stake_amount);

    self.save_registered_account(&sender);
    self.save_registered_account(&receiver);
}
```

* `#[payable]` marks the function to allow callers to attach NEAR to the function call. Recall that according to the

  specification, callers must attach exactly 1 yoctoNEAR to the function call as a security measure

* `&mut self` tells the rust compiler that the function will modify contract state
* [ValidAccountId](https://docs.rs/near-sdk/2.0.1/near_sdk/json_types/struct.ValidAccountId.html) comes from NEAR Rust SDK. It eliminates boilerplate code to validate the NEAR account ID. If the account

  ID is not a valid NEAR account ID, then the function call will fail fast

* `_memo` - the STAKE contract has no use for memo, and thus tells the rust compiler that it will not be used by using a naming

  convention, i.e., by prefixing the name with an `_`. The rust compiler is very strict and disciplined. By default, it

  will emit warnings for any sign of something possibly wrong with the code.

* The first thing the code does is perform some checks:
  * It checks to make sure exactly 1 yoctoNEAR is attached
  * It checks that the transfer amount is not zero
  * By this point in the code the `receiver_id` has already been validated by NEAR SDK
* Let's keep the contract function code as clean and readable as possible. The goal is to be able to read the code

  and easily understand the business logic. Implementation details or boilerplate should be separated out into other functions.

  If you come back to the code in 6 months and can't understand it or is hard to follow, then it's time to refactor and clean it up.

* Converting the token amount to `YoctoStake` is specific to the STAKE token business logic. The code is expecting the

  transfer amount to be specified in yocto scale - yoctoSTAKE is the smallest unit for the STAKE token, just like yoctoNEAR

  is the smallest unit for NEAR. That's a bit off-topic ... we'll revisit this in future tutorials

* NEP-141 requires that the accounts involved in the transfer must both be registered. The `predecessor_registered_account()`

  and `registered_account()` helper functions will lookup the accounts and panic if the account is not registered

* `claim_receipt_funds()` is specific to STAKE business logic and we'll skip this for now
* `sender.apply_near_credit(1.into())` - remember the sender was required to attach 1 yoctoNEAR to the function call. How

  the attached deposit is handled is not defined in the standard. In the STAKE contract, every registered account has a NEAR

  balance. Thus, the contract will credit the yoctoNEAR to the sender account \(because 1 yoctoNEAR is not zero\).

* The transfer amount is debited from the sender and then credited to the receiver
* In order to commit the transfer to the blockchain, we must remember to persist the state change to storage. Both the sender

  and receiver accounts are saved to storage.

{% hint style="info" %}
#### Best Practices

1. You should always use [ValidAccountId](https://docs.rs/near-sdk/2.0.1/near_sdk/json_types/struct.ValidAccountId.html) as the contract function argument type
2. Contract API function should be easy to read to understand the business logic
3. Remember to commit contract state changes to storage
{% endhint %}

```rust
 #[payable]
fn ft_transfer_call(
    &mut self,
    receiver_id: ValidAccountId,
    amount: TokenAmount,
    msg: TransferCallMessage,
    _memo: Option<Memo>,
) -> Promise {
    self.ft_transfer(receiver_id.clone(), amount.clone(), _memo);

    ext_transfer_receiver::ft_on_transfer(
        env::predecessor_account_id(),
        amount.clone(),
        msg,
        receiver_id.as_ref(),
        NO_DEPOSIT.value(),
        self.ft_on_transfer_gas(),
    )
    .then(ext_resolve_transfer_call::ft_resolve_transfer_call(
        env::predecessor_account_id(),
        receiver_id.as_ref().to_string(),
        amount,
        &env::current_account_id(),
        NO_DEPOSIT.value(),
        self.resolve_transfer_gas(),
    ))
}
```

Transfer call is a little more interesting because it involves cross contract calls. It showcases how NEAR differs and stands out from other blockchains thanks to its sharded architecture.

![](../../../../.gitbook/assets/oysterpack-near-stake-token-transfer-call.png)

* Transfer call workflow will first transfer the tokens - it simply delegates to `ft_transfer()` as we saw above
* Then it composes the async transfer call workflow using the [Promise](https://docs.rs/near-sdk/2.0.1/near_sdk/struct.Promise.html) abstraction provided by the NEAR Rust SDK
  * The Promise that is returned is not executed as part of the current block. The NEAR runtime will schedule

    the Promise to run async and kickoff the workflow in the next block. It will be executed on the shard that hosts the

    receiver account. Once the `ft_on_transfer` call completes on the receiver account, then the NEAR runtime will

    capture its output data and provide it as input data for the `ft_resolve_transfer_call`. The callback will be

    scheduled in the next block to run on the shard that hosts the STAKE token contract.

  * With cross contract calls gas considerations need to be taken into account. The FT standard states that `ft_transfer_call`

    must pass along all unused gas to the receiver contract. Technically speaking that is not possible. We can approximately

    pass along the unused gas. Getting gas right in cross contract calls requires experimentation. The approach I use is to

    measure the gas consumption on the callback by temporarily relaxing the private constraint. This enables me to invoke

    the function directly and measure the gas consumption. The STAKE contract provides an operator interface to enable

    the operator to configure the gas usage for cross contract calls.  This is beyond the scope of this tutorial, but worth

    mentioning. Checkout the `ft_on_transfer_gas()` and `resolve_transfer_gas()` methods in the source code for details.
* The code uses what's called the high-level cross contract pattern provided by NEAR Rust SDK. It works as follows:

The remote function calls are declared as rust traits and annotated with the `#[ext_contract]` attribute. This attribute will be used to generate the low-level code to invoke the remote call on the external contract. For each external contract interface that is annotated, a rust module is generated containing functions that map to the functions defined on the trait. I explicitly specify the module name in the attribute, e.g., `ext_transfer_receiver` explicitly specifies the module name. The name is optional, and a default name will be generated based on the trait name if not specified - but I prefer to be specific.

```rust
#[ext_contract(ext_transfer_receiver)]
pub trait ExtTransferReceiver {
    fn ft_on_transfer(
        &mut self,
        sender_id: AccountId,
        amount: TokenAmount,
        msg: TransferCallMessage,
    ) -> PromiseOrValue<TokenAmount>;
}

#[ext_contract(ext_resolve_transfer_call)]
pub trait ExtResolveTransferCall {
    fn ft_resolve_transfer_call(
        &mut self,
        sender_id: AccountId,
        receiver_id: AccountId,
        amount: TokenAmount,
    ) -> PromiseOrValue<TokenAmount>;
}
```

Each module function that is generated for the external contract appends arguments required to make the remote contract function call that is required by the NEAR protocol:

* Contract account ID
* How much NEAR to attach to the function call
* How prepaid gas to supply to the function call

{% hint style="info" %}
#### Side Topic ...

Something to be aware of is that the high-level cross contract approach works well for simple cross contract calls - as in this case. However, you may need to reach down to use the lower level cross contract approach because you require more robust error handling, or your use case requires batched transactions, etc. We'll explore this topic in future tutorials.
{% endhint %}

#### How Promises work on NEAR

On NEAR, think of [promises](https://docs.rs/near-sdk/2.0.1/near_sdk/struct.Promise.html) as a way to compose **actions** to run asynchronously on remote contracts. I use the term actions because promises support more than just calling remote functions. You can perform other actions, such as creating and deleting accounts, adding keys, deploying contracts, and of course transferring NEAR - see the [docs](https://docs.rs/near-sdk/2.0.1/near_sdk/struct.Promise.html) for details. For now, we'll focus the discussion on using promises for remote function calls.

Remote function calls are always scheduled to run async after the current function is committed to the blockchain. This means contract state will be persisted to blockchain storage before the remote function is executed in a future block - most likely in the next block. If the contract requires to handle the remote contract function call results or perform error handling, then the contract must schedule a callback that is triggered when the remote function call completes. We used [Promise::then](https://docs.rs/near-sdk/2.0.1/near_sdk/struct.Promise.html#method.then) to connect the two function calls and compose them into the transfer call workflow.

{% hint style="info" %}
#### NEAR Promises Considerations:

1. Promises always run async.
2. In order to handle promise results, the contract must schedule a callback.
3. There are no global transactions that spans across contracts. Think of each contract function call always being executed

   in its own separate transaction. If contract state needs to be rolled back because a downstream promise failed, then

   the contract is responsible to rollback the contract state in the form of a compensating transaction.
{% endhint %}

Let's bring it home:

```rust
#[near_bindgen]
impl ResolveTransferCall for StakeTokenContract {
    #[private]
    fn ft_resolve_transfer_call(
        &mut self,
        sender_id: ValidAccountId,
        receiver_id: ValidAccountId,
        amount: TokenAmount,
    ) -> PromiseOrValue<TokenAmount> {
        let unused_amount = self.transfer_call_receiver_unused_amount(amount);

        let refund_amount = if unused_amount.value() > 0 {
            log!("unused amount: {}", unused_amount);
            let mut sender = self.registered_account(sender_id.as_ref());
            let mut receiver = self.registered_account(receiver_id.as_ref());
            match receiver.stake.as_mut() {
                Some(balance) => {
                    let refund_amount = if balance.amount().value() < unused_amount.value() {
                        log!("ERROR: partial amount will be refunded because receiver STAKE balance is insufficient");
                        balance.amount()
                    } else {
                        unused_amount.value().into()
                    };
                    receiver.apply_stake_debit(refund_amount);
                    sender.apply_stake_credit(refund_amount);

                    self.save_registered_account(&receiver);
                    self.save_registered_account(&sender);
                    log!("sender refunded: {}", refund_amount.value());
                    refund_amount.value().into()
                }
                None => {
                    log!("ERROR: refund is not possible because receiver STAKE balance is zero");
                    0.into()
                }
            }
        } else {
            unused_amount
        };

        PromiseOrValue::Value(refund_amount)
    }
}

impl StakeTokenContract {
  /// the unused amount is retrieved from the `TransferReceiver::ft_on_transfer` promise result
  fn transfer_call_receiver_unused_amount(&self, transfer_amount: TokenAmount) -> TokenAmount {
    let unused_amount: TokenAmount = match self.promise_result(0) {
      PromiseResult::Successful(result) => {
        serde_json::from_slice(&result).expect("unused token amount")
      }
      _ => {
        log!(
          "ERROR: transfer call failed on receiver contract - full transfer amount will be refunded"
        );
        transfer_amount.clone()
      }
    };

    if unused_amount.value() > transfer_amount.value() {
      log!(
        "WARNING: unused_amount({}) > amount({}) - full transfer amount will be refunded",
        unused_amount,
        transfer_amount
      );
      transfer_amount
    } else {
      unused_amount
    }
  }
}
```

The business logic is pretty straight forward. The callback's main purpose is two-fold

1. It refunds any unused amount back from the receiver account to the sender account.
2. If the function call failed on the receiver contract, then the callback will attempt to refund the full amount.

Certain business rules and checks are executed to guard against receiver contracts that violate the contract. This ties back to our earlier discussion on promises. Before the receiver contract is invoked, the transfer has already been committed to contract storage on the blockchain. By the time the callback runs, the contract state for the STAKE contract and for the receiver contract has already been committed to the blockchain. Thus, the callback must be coded defensively to handle errors or contracts that violate the transfer call protocol.

The NEAR Rust SDK currently has no high-level support for handling promise failures in cross contract calls - but it's on the NEAR Rust SDK roadmap. The `transfer_call_receiver_unused_amount` function shows how to use the low level NEAR SDK API to handle the promise result, which requires us to manually deserialize the result: `serde_json::from_slice(&result).expect("unused token amount")`

### Show Me the Demo: Earn Some NEAR

As a bonus, you can earn some NEAR by taking the STAKE token contract for a test drive on testnet and running through the demo below using the [NEAR CLI](https://github.com/near/near-cli). I have deployed the STAKE contract to `stake-demo.oysterpack.testnet` on testnet for the demo.

To earn NEAR rewards for exercising the demo, you will need to submit the NEAR requests through [DataHub](https://datahub.figment.io/) using your DataHub access key. If you have earned NEAR on previous NEAR tutorials, then you should already be set. Otherwise, follow the instructions in the following link on [how to obtain your DataHub access key](https://learn.figment.io/network-documentation/near/tutorials/intro-pathway-write-and-deploy-your-first-near-smart-contract/1.-connecting-to-a-near-node-using-datahub#configure-environment).

We will use the NEAR CLI to submit the transactions. Plugin your DataHub API Key and NEAR account at the top, and then you should be all set to go.

```text
export DATAHUB_APIKEY=<DATAHUB_APIKEY>
export NEAR_ACCOUNT=<YOUR-NEAR-ACCOUNT.testnet>

export CONTRACT=stake-demo.oysterpack.testnet
export NEAR_NODE_URL=https://near-testnet--rpc.datahub.figment.io/apikey/$DATAHUB_APIKEY
export NEAR_ENV=testnet

# register account
near call $CONTRACT register_account --node_url $NEAR_NODE_URL --accountId $NEAR_ACCOUNT --amount 1

# deposit and stake some NEAR to get some STAKE tokens
near call $CONTRACT deposit_and_stake --node_url $NEAR_NODE_URL --accountId $NEAR_ACCOUNT --amount 1 --gas 200000000000000

# check balance
near view $CONTRACT ft_balance_of --node_url $NEAR_NODE_URL --args "{\"account_id\":\"$NEAR_ACCOUNT\"}" 

# check total supply
near view $CONTRACT ft_total_supply --node_url $NEAR_NODE_URL

# check balance for receiver contract - before transfer call
near view $CONTRACT ft_balance_of --node_url $NEAR_NODE_URL --args '{"account_id":"dev-1611907846758-1343432"}'

# transfer STAKE via a simple transfer
near call $CONTRACT ft_transfer --node_url $NEAR_NODE_URL --accountId $NEAR_ACCOUNT  --args '{"receiver_id":"dev-1611907846758-1343432", "amount":"10000000"}' --amount 0.000000000000000000000001

# check balance for transfer receiver contract - before transfer call
near view $CONTRACT ft_balance_of --node_url $NEAR_NODE_URL --args "{\"account_id\":\"dev-1611907846758-1343432\"}"

# transfer STAKE via a transfer call to another contract
near call $CONTRACT ft_transfer_call --node_url $NEAR_NODE_URL --accountId $NEAR_ACCOUNT  --args '{"receiver_id":"dev-1611907846758-1343432", "amount":"1000000", "memo":"merry christmas", "msg":"{\"Accept\":{\"refund_percent\":50}}"}' --amount 0.000000000000000000000001

# check balance for transfer receiver contract - after transfer call
near view $CONTRACT ft_balance_of --node_url $NEAR_NODE_URL --args "{\"account_id\":\"dev-1611907846758-1343432\"}"
```

* **NOTE**: in case you wondering what **dev-1611907846758-1343432** is, it's a mock contract that implements the **TransferReceiver**

  contract interface. The `near dev-deploy` CLI command was used to deploy the contract, which automatically creates the

  account and auto-generated the contract account ID. For those that are even more curious about the mock contract, the

  code is located within the same STAKE project: \[ft-transfer-receiver-mock\]\[23\].

### It's a wrap folks

That was longer than expected, but time flies by when you are having fun. We learned about staking on NEAR and how you can earn staking rewards as a delegator. I went over, at a high level, how the STAKE contract unlocks value in your staked NEAR by providing you with fungible tokens for your staked NEAR. We then implemented the Fungible Token Core Standard \(NEP-141\) for the STAKE contract. We did some design and coding. Along the way, we also got a little taste of how cross contract calls and promises work on NEAR using the NEAR Rust SDK. Finally, you got a chance to earn some NEAR while learning with us. I invite you to join the Figment and NEAR communities and embark on our common mission to take back the Internet together.

### What's Next

![](../../../../.gitbook/assets/oysterpack-testing-code-meme.jpg)

Just kidding folks ... I didn't forget about testing. Testing was intentionally left out of this tutorial because it is a huge topic in itself that deserves full attention. I also didn't want to turn this tutorial into a novel 😄. In the next tutorial, we'll be following up on how to test our smart contracts using the STAKE fungible token as an example.

The fun's just begun!

\[23\]: [https://github.com/oysterpack/oysterpack-near-stake-token/tree/main/contract/ft-transfer-receiver-mock](https://github.com/oysterpack/oysterpack-near-stake-token/tree/main/contract/ft-transfer-receiver-mock)
<|MERGE_RESOLUTION|>--- conflicted
+++ resolved
@@ -24,30 +24,6 @@
 
 #### As a Delegator
 
-<<<<<<< HEAD
-Anyone can earn staking rewards by delegating their NEAR tokens to a validator through a [staking pool][2] contract.
-Here's how it works:
-1. Each deployed staking pool contract instance is owned by a single validator.
-2. Users deposit NEAR into the staking pool contract. Recall that validator seats are auctioned off to the highest bidder.
-   Delegators pool their NEAR tokens with validators to help them win auction bids for validator seats. Staking rewards earned
-   by the validator are shared with the delegator minus validator fees.
-3. While delegated NEAR is deposited in the staking pool, it is effectively locked. While being staked, the delegated
-   NEAR is owned by the staking pool contract (which is owned by the validator). Effectively, delegators are lending
-   their NEAR to validators through the staking pool contract. Delegators' return on investment is their share of staking
-   rewards - assuming the validator acquires a seat and does his job.
-4. When delegators choose to withdraw their NEAR they must first unstake the NEAR tokens. The unstaked NEAR will remain locked
-   within the staking pool for 4 epoch periods (2 days) before being eligible for withdrawal from the staking pool contract.
-
-{% hint style="info" %}   
-#### ATTENTION: How Unstaking Affects Withdrawals
-One thing users need to be aware of and careful about is how the unstaking lock period functions in
-the current version of the staking pool contract. Each time the user submits a request to unstake NEAR it
-resets the lock period to 4 epochs (2 days). For example, if a user unstaked 1000 NEAR in epoch (1), then the 1000 NEAR
-will be available for withdrawal in epoch (4). What happens if the user submits another request to unstake 1 NEAR
-on epoch (3)? When you try to withdraw the 1000 NEAR in epoch (4), it is still locked because the lock period has
-been reset and extended for all unstaked NEAR. The 1001 NEAR will then be available for withdrawal in epoch (7).
-{% endhint %}
-=======
 Anyone can earn staking rewards by delegating their NEAR tokens to a validator through a [staking pool](https://github.com/near/core-contracts/tree/master/staking-pool) contract. Here's how it works: 1. Each deployed staking pool contract instance is owned by a single validator. 2. Users deposit NEAR into the staking pool contract. Recall that validator seats are auctioned off to the highest bidder. Delegators pool their NEAR tokens with validators to help them win auction bids for validator seats. Staking rewards earned by the validator are shared with the delegator minus validator fees. 3. While delegated NEAR is deposited in the staking pool, it is effectively locked. While being staked, the delegated NEAR is owned by the staking pool contract \(which is owned by the validator\). Effectively, delegators are lending their NEAR to validators through the staking pool contract. Delegators' return on investment is their share of staking rewards - assuming the validator acquires a seat and does his job. 4. When delegators choose to withdraw their NEAR they must first unstake the NEAR tokens. The unstaked NEAR will remain locked within the staking pool for 4 epoch periods \(2 days\) before being eligible for withdrawal from the staking pool contract.
 
 * **ATTENTION**: One thing users need to be aware of and careful about is how the unstaking lock period functions in
@@ -61,7 +37,6 @@
   on epoch \(3\)? When you try to withdraw the 1000 NEAR in epoch \(4\), it is still locked because the lock period has
 
   been reset and extended for all unstaked NEAR. The 1001 NEAR will then be available for withdrawal in epoch \(7\).
->>>>>>> eb6dff2b
 
 For more information on how staking works on NEAR see:
 
